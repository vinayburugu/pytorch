--- conflicted
+++ resolved
@@ -18,11 +18,7 @@
   int64_t dim = maybe_wrap_dim(dimension, input.dim()); // default dim = -1
   TORCH_CHECK(input_broadcasted.size(dim) == 3, "dimension ", dimension, " does not have size 3");
 
-<<<<<<< HEAD
-  set_output_raw_strided(0, out_size, {}, input.options());
-=======
   set_output(out_size, input.options());
->>>>>>> 8d93f6b4
   return TORCH_PRECOMPUTE_STRUCT(linalg_cross)().set_dim(dim);
 }
 
