#define TORCH_ASSERT_ONLY_METHOD_OPERATORS
#include <ATen/native/cpu/SoftmaxKernel.h>

#include <algorithm>
#include <iterator>
#include <numeric>

#include <ATen/Dispatch.h>
#include <ATen/Parallel.h>
#include <ATen/TensorIterator.h>
#include <ATen/OpMathType.h>
#include <ATen/core/Tensor.h>
#include <ATen/cpu/vec/functional.h>
#include <ATen/cpu/vec/vec.h>
#include <c10/util/Optional.h>
#include <c10/util/irange.h>

// [Note AVX-SSE transitions] In general we avoid calls into cmath for code
// compiled with AVX/AVX2 This is because of SSE-AVX transitions and a bug in
// Glibc2.23 See https://bugs.launchpad.net/ubuntu/+source/glibc/+bug/1663280
//
// On grainsize: The grainsize is chosen to roughly get GRAIN_SIZE number of
// computations per task. Each task works across dim_size elements. 16 should be
// a very rough approximation of the number of computations per dim_size element
// by counting simple computations (*, +, -) as 1 and exp or log as 4.
//
// We use a chunk size such that it'd fit in L1D.

<<<<<<< HEAD
namespace at {
namespace native {
=======
namespace at::native {
>>>>>>> e7b7e8dc
namespace {
template <typename scalar_t>
inline void _vec_log_softmax_lastdim(
    scalar_t* input_data_base,
    scalar_t* output_data_base,
    int64_t outer_size,
    int64_t dim_size) {
<<<<<<< HEAD
  using Vec = vec::Vectorized<vec::vec_scalar_t<scalar_t>>;
  // Coincidentally, at::internal::GRAIN_SIZE is 32768, which is equal to the
  // size of L1D cache on many processors. Some processors have 48 KB L1D cache
  // nowadays, so maybe in the future, we can leverage the knowledge of a
  // machine's L1D cache size.
  int64_t CHUNK_SIZE = std::max(
      (int64_t)1,
      (int64_t)(at::internal::GRAIN_SIZE / (sizeof(scalar_t) * dim_size)));

  // we assume that at::GRAIN_SIZE is an appropriate grain-size.
  // usually, we'd use all the threads in the OpenMP thread pool.
  int64_t grain_size = (outer_size - 1) /
      std::max((int64_t)1, (int64_t)(at::get_num_threads() - 1));
  // assign fewer threads if the number of computations is not large enough
  // rough estimate for the number of computations
  int64_t num_computations = (16 * outer_size * dim_size) / Vec::size();
  if ((num_computations < at::get_num_threads() * at::internal::GRAIN_SIZE) &&
      (num_computations > at::internal::GRAIN_SIZE)) {
    int64_t fewer_threads = num_computations / at::internal::GRAIN_SIZE;
    grain_size = (outer_size - 1) / (fewer_threads);
  } else if (num_computations <= at::internal::GRAIN_SIZE) {
    // only 1 thread will be used
    grain_size = outer_size;
  }
=======
  using Vec = vec::Vectorized<at::opmath_type<scalar_t>>;
  static constexpr int64_t CHUNK_SIZE = (128 / sizeof(scalar_t)) * Vec::size();
  int64_t grain_size = internal::GRAIN_SIZE / (16 * dim_size * CHUNK_SIZE);
  if (grain_size < CHUNK_SIZE)
    grain_size = CHUNK_SIZE;
>>>>>>> e7b7e8dc

  parallel_for(0, outer_size, grain_size, [&](int64_t begin, int64_t end) {
    // MSVC requires such a declaration of dynamic arrays
    // Source: https://stackoverflow.com/a/33423538
    std::unique_ptr<scalar_t[]> tmp_sum_scalar(new scalar_t[CHUNK_SIZE]);
    std::unique_ptr<scalar_t[]> max_input_arr(new scalar_t[CHUNK_SIZE]);
    for (int64_t ii = begin; ii < end; ii += CHUNK_SIZE) {
      int64_t loop_end = CHUNK_SIZE;
      if (ii + CHUNK_SIZE > end)
        loop_end = end - ii;
      for (const auto j : c10::irange(loop_end)) {
        int64_t i = ii + j;
        scalar_t* input_data = input_data_base + i * dim_size;
        max_input_arr.get()[j] = vec::reduce_all<scalar_t>(
            [](Vec& x, Vec& y) { return vec::maximum(x, y); },
            input_data,
            dim_size);
      }
      for (const auto j : c10::irange(loop_end)) {
        int64_t i = ii + j;
        scalar_t* input_data = input_data_base + i * dim_size;
        scalar_t max_input = max_input_arr[j];
        tmp_sum_scalar.get()[j] = vec::map_reduce_all<scalar_t>(
            [max_input](Vec x) { return (x - Vec(max_input)).exp(); },
            [](Vec x, Vec y) { return x + y; },
            input_data,
            dim_size);
      }
      // See [Note AVX-SSE transitions] for why this should call the
      // vectorized version (aside from perf improvements).
      vec::map(
          [](Vec x) { return x.log(); },
          tmp_sum_scalar.get(),
          tmp_sum_scalar.get(),
          loop_end);
      for (const auto j : c10::irange(loop_end)) {
        int64_t i = ii + j;
        scalar_t* input_data = input_data_base + i * dim_size;
        scalar_t* output_data = output_data_base + i * dim_size;
        scalar_t tmp_sum = tmp_sum_scalar[j];
        scalar_t max_input = max_input_arr[j];

        // It's necessary to keep the order of the operations below.
        // In some cases that input is large digits and the difference
        // is small, if we compute `max_input` plus `tmp_sum` before,
        // there would be a numerical problem. See an example in
        // https://github.com/pytorch/pytorch/issues/11752#issuecomment-422883379
        vec::map(
            [tmp_sum, max_input](Vec x) {
              return x - Vec(max_input) - Vec(tmp_sum);
            },
            output_data,
            input_data,
            dim_size);
      }
    }
  });
}

template <typename scalar_t>
inline void _vec_softmax_lastdim(
    scalar_t* input_data_base,
    scalar_t* output_data_base,
    int64_t outer_size,
    int64_t dim_size) {
  using Vec = vec::Vectorized<scalar_t>;
  int64_t grain_size = std::max(internal::GRAIN_SIZE / (16 * dim_size), (int64_t)1);
  parallel_for(0, outer_size, grain_size, [&](int64_t begin, int64_t end) {
    for (const auto i : c10::irange(begin, end)) {
      scalar_t* input_data = input_data_base + i * dim_size;
      scalar_t* output_data = output_data_base + i * dim_size;
      scalar_t max_input = vec::reduce_all<scalar_t>(
          [](Vec& x, Vec& y) { return vec::maximum(x, y); },
          input_data,
          dim_size);
      vec::map(
          [max_input](Vec x) { return (x - Vec(max_input)).exp(); },
          output_data,
          input_data,
          dim_size);
      scalar_t tmp_sum = vec::reduce_all<scalar_t>(
          [](Vec x, Vec y) { return x + y; }, output_data, dim_size);
      tmp_sum = 1 / tmp_sum;
      vec::map(
          [tmp_sum](Vec x) { return x * Vec(tmp_sum); },
          output_data,
          output_data,
          dim_size);
    }
  });
}

template <>
inline void _vec_softmax_lastdim<BFloat16>(
    BFloat16* input_data_base,
    BFloat16* output_data_base,
    int64_t outer_size,
    int64_t dim_size) {
  using bVec = vec::Vectorized<BFloat16>;
  using fVec = vec::Vectorized<float>;
  int64_t grain_size = std::max(internal::GRAIN_SIZE / (16 * dim_size), (int64_t)1);
  parallel_for(0, outer_size, grain_size, [&](int64_t begin, int64_t end) {
    // thread local temp buffer.
    std::unique_ptr<float []> buffer(new float[dim_size]);
    float* buffer_data = buffer.get();

    for (const auto i : c10::irange(begin, end)) {
      BFloat16* input_data = input_data_base + i * dim_size;
      BFloat16* output_data = output_data_base + i * dim_size;
      // reduce to max and cache float input data
      fVec max_fvec = fVec(-std::numeric_limits<float>::infinity());
      int64_t d0 = 0;
      for (; d0 < dim_size - (dim_size % bVec::size()); d0 += bVec::size()) {
        bVec data_bvec = bVec::loadu(input_data + d0);
        fVec data_fvec0, data_fvec1;
        std::tie(data_fvec0, data_fvec1) = convert_bfloat16_float(data_bvec);
        max_fvec = vec::maximum(max_fvec, data_fvec0);
        max_fvec = vec::maximum(max_fvec, data_fvec1);
        data_fvec0.store(buffer_data + d0);
        data_fvec1.store(buffer_data + d0 + fVec::size());
      }
      float max_val = vec::vec_reduce_all([](fVec& x, fVec& y) { return vec::maximum(x, y); }, max_fvec);
      for (; d0 < dim_size; d0++) {
        float data_val = input_data[d0];
        max_val = std::max(max_val, data_val);
        buffer_data[d0] = data_val;
      }

      // map (x - max).exp() and reduce to sum
      fVec sum_fvec = fVec(float(0));
      int64_t d1 = 0;
      for (; d1 < dim_size - (dim_size % fVec::size()); d1 += fVec::size()) {
        fVec data_fvec = (fVec::loadu(buffer_data + d1) - fVec(max_val)).exp();
        sum_fvec += data_fvec;
        data_fvec.store(buffer_data + d1);
      }
      float sum_val = vec::vec_reduce_all([](fVec& x, fVec& y) { return x + y; }, sum_fvec);
      for (; d1 < dim_size; d1++) {
        float data_val = std::exp(buffer_data[d1] - max_val);
        sum_val += data_val;
        buffer_data[d1] = data_val;
      }

      sum_val = 1 / sum_val;
      int64_t d2 = 0;
      for (; d2 < dim_size - (dim_size % bVec::size()); d2 += bVec::size()) {
        fVec out_fvec0 = fVec::loadu(buffer_data + d2) * fVec(sum_val);
        fVec out_fvec1 = fVec::loadu(buffer_data + d2 + fVec::size()) * fVec(sum_val);
        bVec out_bvec = convert_float_bfloat16(out_fvec0, out_fvec1);
        out_bvec.store(output_data + d2);
      }
      for (; d2 < dim_size; d2++) {
        output_data[d2] = BFloat16(buffer_data[d2] * sum_val);
      }
    }
  });
}

template <typename scalar_t, bool log_softmax>
inline void _vec_host_softmax_backward_lastdim(
    scalar_t* grad_input_data_base,
    scalar_t* grad_data_base,
    scalar_t* output_data_base,
    int64_t outer_size,
    int64_t dim_size) {
  using Vec = vec::Vectorized<at::opmath_type<scalar_t>>;
  int64_t grain_size = internal::GRAIN_SIZE / (16 * dim_size);
  if (grain_size < 1)
    grain_size = 1;

  parallel_for(
      0,
      outer_size,
      grain_size,
      [&](int64_t begin, int64_t end) {
        for (const auto i : c10::irange(begin, end)) {
          scalar_t* grad_input_data = grad_input_data_base + i * dim_size;
          scalar_t* grad_data = grad_data_base + i * dim_size;
          scalar_t* output_data = output_data_base + i * dim_size;
          // NOLINTNEXTLINE(cppcoreguidelines-pro-type-member-init)
          scalar_t sum;
          if (log_softmax) {
            sum = vec::reduce_all<scalar_t>(
                [](Vec& x, Vec& y) { return x + y; }, grad_data, dim_size);
          } else {
            sum = vec::map2_reduce_all<scalar_t>(
                [](Vec x, Vec y) { return x * y; },
                [](Vec x, Vec y) { return x + y; },
                grad_data,
                output_data,
                dim_size);
          }
          if (log_softmax) {
            vec::map2(
                [sum](Vec x, Vec y) { return x - ((y.exp()) * Vec(sum)); },
                grad_input_data,
                grad_data,
                output_data,
                dim_size);
          } else {
            vec::map2(
                [sum](Vec x, Vec y) { return (x - Vec(sum)) * y; },
                grad_input_data,
                grad_data,
                output_data,
                dim_size);
          }
        }
      });
}

template <typename scalar_t>
inline void _vec_softmax_backward(
    scalar_t* grad_input_data_base,
    scalar_t* grad_output_data_base,
    scalar_t* output_data_base,
    int64_t outer_size,
    int64_t inner_size,
    int64_t dim_size) {
  using Vec = vec::Vectorized<scalar_t>;
  int64_t outer_stride = dim_size * inner_size;
  int64_t BLOCK_SIZE = 128 * 1024;
  int64_t CHUNK_SIZE = std::max(
      int64_t(BLOCK_SIZE / dim_size / sizeof(scalar_t)), (int64_t)Vec::size());
  CHUNK_SIZE = CHUNK_SIZE / Vec::size() * Vec::size();
  int64_t num_chunks = divup(inner_size, CHUNK_SIZE);
  int64_t grain_size = internal::GRAIN_SIZE / (16 * dim_size * CHUNK_SIZE);
  parallel_for(
      0, outer_size * num_chunks, grain_size, [&](int64_t begin, int64_t end) {
        // thread local temp buffer that holds vertical sum result
        std::unique_ptr<scalar_t[]> buffer(new scalar_t[CHUNK_SIZE]);
        scalar_t* tmp_sum_data = buffer.get();

        for (int64_t i = begin; i < end; i++) {
          int64_t outer_idx = i / num_chunks;
          int64_t k = i % num_chunks;
          int64_t inner_idx_begin = k * CHUNK_SIZE;
          int64_t size = std::min(CHUNK_SIZE, inner_size - inner_idx_begin);

          // init
          Vec zero_vec = Vec(scalar_t(0));
          int64_t d0 = 0;
          for (; d0 < size - (size % Vec::size()); d0 += Vec::size()) {
            zero_vec.store(tmp_sum_data + d0);
          }
          for (; d0 < size; d0++) {
            tmp_sum_data[d0] = scalar_t(0);
          }

          // compute sum of grad_output * output
          for (int64_t dim_idx = 0; dim_idx < dim_size; dim_idx++) {
            int64_t offset = outer_idx * outer_stride + dim_idx * inner_size +
                inner_idx_begin;
            scalar_t* grad_output_ptr = grad_output_data_base + offset;
            scalar_t* output_ptr = output_data_base + offset;

            int64_t d1 = 0;
            for (; d1 < size - (size % Vec::size()); d1 += Vec::size()) {
              Vec grad_output_vec = Vec::loadu(grad_output_ptr + d1);
              Vec output_vec = Vec::loadu(output_ptr + d1);
              Vec sum_vec = Vec::loadu(tmp_sum_data + d1);
              sum_vec += grad_output_vec * output_vec;
              sum_vec.store(tmp_sum_data + d1);
            }
            for (; d1 < size; d1++) {
              tmp_sum_data[d1] += grad_output_ptr[d1] * output_ptr[d1];
            }
          }

          // compute output * (grad_output - sum)
          for (int64_t dim_idx = 0; dim_idx < dim_size; dim_idx++) {
            int64_t offset = outer_idx * outer_stride + dim_idx * inner_size +
                inner_idx_begin;
            scalar_t* grad_output_ptr = grad_output_data_base + offset;
            scalar_t* output_ptr = output_data_base + offset;
            scalar_t* grad_input_ptr = grad_input_data_base + offset;

            int64_t d2 = 0;
            for (; d2 < size - (size % Vec::size()); d2 += Vec::size()) {
              Vec grad_output_vec = Vec::loadu(grad_output_ptr + d2);
              Vec output_vec = Vec::loadu(output_ptr + d2);
              Vec sum_vec = Vec::loadu(tmp_sum_data + d2);
              Vec grad_input_vec = output_vec * (grad_output_vec - sum_vec);
              grad_input_vec.store(grad_input_ptr + d2);
            }
            for (; d2 < size; d2++) {
              grad_input_ptr[d2] = output_ptr[d2] * (grad_output_ptr[d2] - tmp_sum_data[d2]);
            }
          }
        }
      });
}

template <>
inline void _vec_softmax_backward<BFloat16>(
    BFloat16* grad_input_data_base,
    BFloat16* grad_output_data_base,
    BFloat16* output_data_base,
    int64_t outer_size,
    int64_t inner_size,
    int64_t dim_size) {
  using bVec = vec::Vectorized<BFloat16>;
  using fVec = vec::Vectorized<float>;
  int64_t outer_stride = dim_size * inner_size;
  int64_t BLOCK_SIZE = 128 * 1024;
  int64_t CHUNK_SIZE = std::max(
      int64_t(BLOCK_SIZE / dim_size / sizeof(BFloat16)), (int64_t)bVec::size());
  CHUNK_SIZE = CHUNK_SIZE / bVec::size() * bVec::size();
  int64_t num_chunks = divup(inner_size, CHUNK_SIZE);
  int64_t grain_size = internal::GRAIN_SIZE / (16 * dim_size * CHUNK_SIZE);
  parallel_for(
      0, outer_size * num_chunks, grain_size, [&](int64_t begin, int64_t end) {
        // thread local temp buffer that holds vertical sum result
        std::unique_ptr<float[]> buffer(new float[CHUNK_SIZE]);
        float* tmp_sum_data = buffer.get();

        // thread local buffer that holds grad_output and output data in float32
        std::unique_ptr<float[]> grad_output_buffer(
            new float[dim_size * CHUNK_SIZE]);
        float* grad_output_buffer_data = grad_output_buffer.get();

        std::unique_ptr<float[]> output_buffer(
            new float[dim_size * CHUNK_SIZE]);
        float* output_buffer_data = output_buffer.get();

        for (int64_t i = begin; i < end; i++) {
          int64_t outer_idx = i / num_chunks;
          int64_t k = i % num_chunks;
          int64_t inner_idx_begin = k * CHUNK_SIZE;
          int64_t size = std::min(CHUNK_SIZE, inner_size - inner_idx_begin);

          // init
          fVec zero_fvec = fVec(float(0));
          int64_t d0 = 0;
          for (; d0 < size - (size % bVec::size()); d0 += bVec::size()) {
            zero_fvec.store(tmp_sum_data + d0);
            zero_fvec.store(tmp_sum_data + d0 + fVec::size());
          }
          for (; d0 < size; d0++) {
            tmp_sum_data[d0] = float(0);
          }

          // compute sum of grad_output * output
          for (int64_t dim_idx = 0; dim_idx < dim_size; dim_idx++) {
            int64_t offset = outer_idx * outer_stride + dim_idx * inner_size +
                inner_idx_begin;
            BFloat16* grad_output_ptr = grad_output_data_base + offset;
            BFloat16* output_ptr = output_data_base + offset;
            float* grad_output_buffer_ptr =
                grad_output_buffer_data + dim_idx * CHUNK_SIZE;
            float* output_buffer_ptr =
                output_buffer_data + dim_idx * CHUNK_SIZE;

            int64_t d1 = 0;
            for (; d1 < size - (size % bVec::size()); d1 += bVec::size()) {
              bVec grad_output_bvec = bVec::loadu(grad_output_ptr + d1);
              fVec grad_output_fvec0, grad_output_fvec1;
              std::tie(grad_output_fvec0, grad_output_fvec1) =
                  convert_bfloat16_float(grad_output_bvec);
              bVec output_bvec = bVec::loadu(output_ptr + d1);
              fVec output_fvec0, output_fvec1;
              std::tie(output_fvec0, output_fvec1) =
                  convert_bfloat16_float(output_bvec);
              fVec sum_fvec0 = fVec::loadu(tmp_sum_data + d1);
              fVec sum_fvec1 = fVec::loadu(tmp_sum_data + d1 + fVec::size());
              sum_fvec0 += grad_output_fvec0 * output_fvec0;
              sum_fvec1 += grad_output_fvec1 * output_fvec1;
              sum_fvec0.store(tmp_sum_data + d1);
              sum_fvec1.store(tmp_sum_data + d1 + fVec::size());

              // cache the 'converted' float grad_output and output
              grad_output_fvec0.store(grad_output_buffer_ptr + d1);
              grad_output_fvec1.store(
                  grad_output_buffer_ptr + d1 + fVec::size());
              output_fvec0.store(output_buffer_ptr + d1);
              output_fvec1.store(output_buffer_ptr + d1 + fVec::size());
            }
            for (; d1 < size; d1++) {
              float grad_output_val = float(grad_output_ptr[d1]);
              float output_val = float(output_ptr[d1]);
              tmp_sum_data[d1] += grad_output_val * output_val;
              grad_output_buffer_ptr[d1] = grad_output_val;
              output_buffer_ptr[d1] = output_val;
            }
          }

          // compute output * (grad_output - sum)
          for (int64_t dim_idx = 0; dim_idx < dim_size; dim_idx++) {
            BFloat16* grad_input_ptr = grad_input_data_base +
                outer_idx * outer_stride + dim_idx * inner_size +
                inner_idx_begin;
            float* grad_output_buffer_ptr =
                grad_output_buffer_data + dim_idx * CHUNK_SIZE;
            float* output_buffer_ptr =
                output_buffer_data + dim_idx * CHUNK_SIZE;

            int64_t d2 = 0;
            for (; d2 < size - (size % bVec::size()); d2 += bVec::size()) {
              fVec sum_fvec0 = fVec::loadu(tmp_sum_data + d2);
              fVec sum_fvec1 = fVec::loadu(tmp_sum_data + d2 + fVec::size());
              fVec grad_output_fvec0 = fVec::loadu(grad_output_buffer_ptr + d2);
              fVec grad_output_fvec1 =
                  fVec::loadu(grad_output_buffer_ptr + d2 + fVec::size());
              fVec output_fvec0 = fVec::loadu(output_buffer_ptr + d2);
              fVec output_fvec1 =
                  fVec::loadu(output_buffer_ptr + d2 + fVec::size());
              fVec grad_input_fvec0 =
                  output_fvec0 * (grad_output_fvec0 - sum_fvec0);
              fVec grad_input_fvec1 =
                  output_fvec1 * (grad_output_fvec1 - sum_fvec1);
              bVec grad_input_bvec =
                  convert_float_bfloat16(grad_input_fvec0, grad_input_fvec1);
              grad_input_bvec.store(grad_input_ptr + d2);
            }
            for (; d2 < size; d2++) {
              grad_input_ptr[d2] = output_buffer_ptr[d2] * (grad_output_buffer_ptr[d2] - tmp_sum_data[d2]);
            }
          }
        }
      });
}

template <typename scalar_t>
inline void _vec_log_softmax_backward(
    scalar_t* grad_input_data_base,
    scalar_t* grad_output_data_base,
    scalar_t* output_data_base,
    int64_t outer_size,
    int64_t inner_size,
    int64_t dim_size) {
  using Vec = vec::Vectorized<scalar_t>;
  int64_t outer_stride = dim_size * inner_size;
  int64_t BLOCK_SIZE = 128 * 1024;
  int64_t CHUNK_SIZE = std::max(
      int64_t(BLOCK_SIZE / dim_size / sizeof(scalar_t)), (int64_t)Vec::size());
  CHUNK_SIZE = CHUNK_SIZE / Vec::size() * Vec::size();
  int64_t num_chunks = divup(inner_size, CHUNK_SIZE);
  int64_t grain_size = internal::GRAIN_SIZE / (16 * dim_size * CHUNK_SIZE);
  parallel_for(
      0, outer_size * num_chunks, grain_size, [&](int64_t begin, int64_t end) {
        // thread local temp buffer that holds vertical sum result
        std::unique_ptr<scalar_t[]> buffer(new scalar_t[CHUNK_SIZE]);
        scalar_t* tmp_sum_data = buffer.get();

        for (int64_t i = begin; i < end; i++) {
          int64_t outer_idx = i / num_chunks;
          int64_t k = i % num_chunks;
          int64_t inner_idx_begin = k * CHUNK_SIZE;
          int64_t size = std::min(CHUNK_SIZE, inner_size - inner_idx_begin);

          // init
          Vec zero_vec = Vec(scalar_t(0));
          int64_t d0 = 0;
          for (; d0 < size - (size % Vec::size()); d0 += Vec::size()) {
            zero_vec.store(tmp_sum_data + d0);
          }
          for (; d0 < size; d0++) {
            tmp_sum_data[d0] = scalar_t(0);
          }

          // compute sum of grad_output
          for (int64_t dim_idx = 0; dim_idx < dim_size; dim_idx++) {
            scalar_t* grad_output_ptr = grad_output_data_base +
                outer_idx * outer_stride + dim_idx * inner_size +
                inner_idx_begin;

            int64_t d1 = 0;
            for (; d1 < size - (size % Vec::size()); d1 += Vec::size()) {
              Vec grad_output_vec = Vec::loadu(grad_output_ptr + d1);
              Vec sum_vec = Vec::loadu(tmp_sum_data + d1);
              sum_vec += grad_output_vec;
              sum_vec.store(tmp_sum_data + d1);
            }
            for (; d1 < size; d1++) {
              tmp_sum_data[d1] += grad_output_ptr[d1];
            }
          }

          // compute grad_output - output.exp() * sum
          for (int64_t dim_idx = 0; dim_idx < dim_size; dim_idx++) {
            int64_t offset = outer_idx * outer_stride + dim_idx * inner_size +
                inner_idx_begin;
            scalar_t* grad_output_ptr = grad_output_data_base + offset;
            scalar_t* output_ptr = output_data_base + offset;
            scalar_t* grad_input_ptr = grad_input_data_base + offset;

            int64_t d2 = 0;
            for (; d2 < size - (size % Vec::size()); d2 += Vec::size()) {
              Vec grad_output_vec = Vec::loadu(grad_output_ptr + d2);
              Vec output_vec = Vec::loadu(output_ptr + d2);
              Vec sum_vec = Vec::loadu(tmp_sum_data + d2);
              Vec grad_input_vec = grad_output_vec - output_vec.exp() * sum_vec;
              grad_input_vec.store(grad_input_ptr + d2);
            }
            for (; d2 < size; d2++) {
              grad_input_ptr[d2] = grad_output_ptr[d2] -
                  std::exp(output_ptr[d2]) * tmp_sum_data[d2];
            }
          }
        }
      });
}

template <>
inline void _vec_log_softmax_backward<BFloat16>(
    BFloat16* grad_input_data_base,
    BFloat16* grad_output_data_base,
    BFloat16* output_data_base,
    int64_t outer_size,
    int64_t inner_size,
    int64_t dim_size) {
  using bVec = vec::Vectorized<BFloat16>;
  using fVec = vec::Vectorized<float>;
  int64_t outer_stride = dim_size * inner_size;
  int64_t BLOCK_SIZE = 128 * 1024;
  int64_t CHUNK_SIZE = std::max(
      int64_t(BLOCK_SIZE / dim_size / sizeof(BFloat16)), (int64_t)bVec::size());
  CHUNK_SIZE = CHUNK_SIZE / bVec::size() * bVec::size();
  int64_t num_chunks = divup(inner_size, CHUNK_SIZE);
  int64_t grain_size = internal::GRAIN_SIZE / (16 * dim_size * CHUNK_SIZE);
  parallel_for(
      0, outer_size * num_chunks, grain_size, [&](int64_t begin, int64_t end) {
        // thread local temp buffer that holds vertical sum result
        std::unique_ptr<float[]> buffer(new float[CHUNK_SIZE]);
        float* tmp_sum_data = buffer.get();

        // thread local buffer that holds grad_output data in float32
        std::unique_ptr<float[]> grad_output_buffer(
            new float[dim_size * CHUNK_SIZE]);
        float* grad_output_buffer_data = grad_output_buffer.get();

        for (int64_t i = begin; i < end; i++) {
          int64_t outer_idx = i / num_chunks;
          int64_t k = i % num_chunks;
          int64_t inner_idx_begin = k * CHUNK_SIZE;
          int64_t size = std::min(CHUNK_SIZE, inner_size - inner_idx_begin);

          // init
          fVec zero_fvec = fVec(float(0));
          int64_t d0 = 0;
          for (; d0 < size - (size % bVec::size()); d0 += bVec::size()) {
            zero_fvec.store(tmp_sum_data + d0);
            zero_fvec.store(tmp_sum_data + d0 + fVec::size());
          }
          for (; d0 < size; d0++) {
            tmp_sum_data[d0] = float(0);
          }

          // compute sum of grad_output
          for (int64_t dim_idx = 0; dim_idx < dim_size; dim_idx++) {
            BFloat16* grad_output_ptr = grad_output_data_base +
                outer_idx * outer_stride + dim_idx * inner_size +
                inner_idx_begin;
            float* grad_output_buffer_ptr =
                grad_output_buffer_data + dim_idx * CHUNK_SIZE;

            int64_t d1 = 0;
            for (; d1 < size - (size % bVec::size()); d1 += bVec::size()) {
              bVec grad_output_bvec = bVec::loadu(grad_output_ptr + d1);
              fVec grad_output_fvec0, grad_output_fvec1;
              std::tie(grad_output_fvec0, grad_output_fvec1) =
                  convert_bfloat16_float(grad_output_bvec);
              fVec sum_fvec0 = fVec::loadu(tmp_sum_data + d1);
              fVec sum_fvec1 = fVec::loadu(tmp_sum_data + d1 + fVec::size());
              sum_fvec0 += grad_output_fvec0;
              sum_fvec1 += grad_output_fvec1;
              sum_fvec0.store(tmp_sum_data + d1);
              sum_fvec1.store(tmp_sum_data + d1 + fVec::size());

              // cache the 'converted' float grad_output
              grad_output_fvec0.store(grad_output_buffer_ptr + d1);
              grad_output_fvec1.store(
                  grad_output_buffer_ptr + d1 + fVec::size());
            }
            for (; d1 < size; d1++) {
              float grad_output_val = float(grad_output_ptr[d1]);
              tmp_sum_data[d1] += grad_output_val;
              grad_output_buffer_ptr[d1] = grad_output_val;
            }
          }

          // compute grad_output - output.exp() * sum
          for (int64_t dim_idx = 0; dim_idx < dim_size; dim_idx++) {
            int64_t offset = outer_idx * outer_stride + dim_idx * inner_size +
                inner_idx_begin;
            BFloat16* output_ptr = output_data_base + offset;
            BFloat16* grad_input_ptr = grad_input_data_base + offset;
            float* grad_output_buffer_ptr =
                grad_output_buffer_data + dim_idx * CHUNK_SIZE;

            int64_t d2 = 0;
            for (; d2 < size - (size % bVec::size()); d2 += bVec::size()) {
              bVec output_bvec = bVec::loadu(output_ptr + d2);
              fVec output_fvec0, output_fvec1;
              std::tie(output_fvec0, output_fvec1) =
                  convert_bfloat16_float(output_bvec);
              fVec sum_fvec0 = fVec::loadu(tmp_sum_data + d2);
              fVec sum_fvec1 = fVec::loadu(tmp_sum_data + d2 + fVec::size());
              fVec grad_output_fvec0 = fVec::loadu(grad_output_buffer_ptr + d2);
              fVec grad_output_fvec1 =
                  fVec::loadu(grad_output_buffer_ptr + d2 + fVec::size());
              fVec grad_input_fvec0 =
                  grad_output_fvec0 - output_fvec0.exp() * sum_fvec0;
              fVec grad_input_fvec1 =
                  grad_output_fvec1 - output_fvec1.exp() * sum_fvec1;
              bVec grad_input_bvec =
                  convert_float_bfloat16(grad_input_fvec0, grad_input_fvec1);
              grad_input_bvec.store(grad_input_ptr + d2);
            }
            for (; d2 < size; d2++) {
              grad_input_ptr[d2] = grad_output_buffer_ptr[d2] -
                  std::exp(float(output_ptr[d2])) * tmp_sum_data[d2];
            }
          }
        }
      });
}

template <typename scalar_t, bool LogSoftMax>
struct vec_host_softmax_lastdim {
  static void apply(const Tensor& output, const Tensor& input) {
    int64_t outer_size = 1;
    int64_t dim_size = input.size(input.ndimension() - 1);
    for (int64_t i = 0; i < input.ndimension() - 1; ++i)
      outer_size *= input.size(i);
    scalar_t* input_data_base = input.data_ptr<scalar_t>();
    scalar_t* output_data_base = output.data_ptr<scalar_t>();
    if (LogSoftMax) {
      _vec_log_softmax_lastdim(
          input_data_base, output_data_base, outer_size, dim_size);
    } else {
      _vec_softmax_lastdim(
          input_data_base, output_data_base, outer_size, dim_size);
    }
  }
};

inline void _vec_softmax(
    BFloat16* input_data_base,
    BFloat16* output_data_base,
    int64_t outer_size,
    int64_t inner_size,
    int64_t dim_size) {
  using Vec = vec::Vectorized<float>;
  using Vec_bf16 = vec::Vectorized<BFloat16>;
  int64_t dim_stride = inner_size;
  int64_t outer_stride = dim_size * dim_stride;
  int64_t grain_size = std::max(internal::GRAIN_SIZE / dim_size, (int64_t)1);
  int vectorized_step = Vec_bf16().size(); // Currently, we only support BFloat16 in this special implementation
  parallel_for(
      0, outer_size * inner_size, grain_size, [&](int64_t begin, int64_t end) {
        int64_t idx = begin;
        std::unique_ptr<float[]> temp_vec_input(new float[dim_size*vectorized_step]());
        std::unique_ptr<float[]> temp_vec_output(new float[dim_size*vectorized_step]());
        float* temp_vec_input_data = temp_vec_input.get();
        float* temp_vec_output_data = temp_vec_output.get();
        while (idx < end) {
          int64_t outer_idx = idx / inner_size;
          int64_t inner_idx = idx % inner_size;
          if (((inner_idx + vectorized_step) <= inner_size) && ((idx + vectorized_step) <= end)) {
            // Vectorization
            BFloat16* input_data =
                input_data_base + outer_idx * outer_stride + inner_idx;
            BFloat16* output_data =
                output_data_base + outer_idx * outer_stride + inner_idx;
            // Step 1: Get max Score
            Vec_bf16 max_vec_bf16 = Vec_bf16::loadu(input_data);
            std::tuple<Vec, Vec> convert_result = convert_bfloat16_float(max_vec_bf16);
            Vec max_vec_o1 = std::get<0>(convert_result);
            Vec max_vec_o2 = std::get<1>(convert_result);
            std::get<0>(convert_result).store(temp_vec_input_data);
            std::get<1>(convert_result).store(temp_vec_input_data + Vec().size());
            for (const auto d : c10::irange(1, dim_size)) {
              Vec_bf16 input_vec_bf16 = Vec_bf16::loadu(input_data + d * dim_stride);
              convert_result = convert_bfloat16_float(input_vec_bf16);
              max_vec_o1 = vec::maximum(max_vec_o1, std::get<0>(convert_result));
              max_vec_o2 = vec::maximum(max_vec_o2, std::get<1>(convert_result));
              std::get<0>(convert_result).store(temp_vec_input_data + d*vectorized_step);
              std::get<1>(convert_result).store(temp_vec_input_data + d*vectorized_step + Vec().size());
            }
            // Step2: Calculate sum
            Vec sum_vec_o1 = Vec(0.0);
            Vec sum_vec_o2 = Vec(0.0);
            for (const auto d : c10::irange(dim_size)) {
              Vec output_vec_o1 = Vec::loadu(temp_vec_input_data + d*vectorized_step);
              Vec output_vec_o2 = Vec::loadu(temp_vec_input_data + d*vectorized_step + Vec().size());
              output_vec_o1 = (output_vec_o1 - max_vec_o1).exp();
              output_vec_o2 = (output_vec_o2 - max_vec_o2).exp();
              output_vec_o1.store(temp_vec_output_data + d*vectorized_step);
              output_vec_o2.store(temp_vec_output_data + d*vectorized_step + Vec().size());

              sum_vec_o1 = sum_vec_o1 + output_vec_o1;
              sum_vec_o2 = sum_vec_o2 + output_vec_o2;
            }
            // Step3: Unify
            for (const auto d : c10::irange(dim_size)) {
              Vec output_vec_o1 = Vec::loadu(temp_vec_output_data + d*vectorized_step);
              Vec output_vec_o2 = Vec::loadu(temp_vec_output_data + d*vectorized_step + Vec().size());
              output_vec_o1 = output_vec_o1/sum_vec_o1;
              output_vec_o2 = output_vec_o2/sum_vec_o2;
              Vec_bf16 output_vec_bf16 = convert_float_bfloat16(output_vec_o1, output_vec_o2);
              output_vec_bf16.store(output_data + d * dim_stride);
            }
            idx += vectorized_step;
          } else {
            // Tail case(Scalar): it is exactly same logic as host_softmax
            // inside aten/src/ATen/native/SoftMax.cpp. There are 2 kind of
            // cases which will fall through this part:
            // Case 1: For the idx at the end of total chunk for each thread, there are not enough numbers for parallization.
            // Case 2: For the idx at the end of each inner_size inside thread, there are not enough numbers for parallization.
            int64_t tail_number = ((idx+vectorized_step) > end) ? /*Case1*/ (end - idx) : /*Case2*/ (inner_size - inner_idx);
            for (const auto i : c10::irange(tail_number)) {
              outer_idx = (idx + i) / inner_size;
              inner_idx = (idx + i) % inner_size;
              BFloat16* input_data =
                  input_data_base + outer_idx * outer_stride + inner_idx;
              BFloat16* output_data =
                  output_data_base + outer_idx * outer_stride + inner_idx;
              // Step1: Get max score
              float max_input = float(input_data[0]);
              for (const auto d : c10::irange(1, dim_size)) {
                max_input = std::max(max_input, float(input_data[d * dim_stride]));
              }
              // Step2: Calculate the Sum
              float sum_data = 0.0;
              float temp_output_data = 0.0;
              for (const auto d : c10::irange(dim_size)) {
                temp_output_data = std::exp(input_data[d * dim_stride] - max_input);
                sum_data += temp_output_data;
                output_data[d * dim_stride] = c10::BFloat16(temp_output_data);
              }
              // Step3: Unify
              for (const auto d : c10::irange(dim_size)) {
                output_data[d * dim_stride] =
                    c10::BFloat16(float(output_data[d * dim_stride])/sum_data);
              }
            }
            idx += tail_number;
          }
        }
      });
}

template <typename scalar_t>
inline void _vec_softmax(
    scalar_t* input_data_base,
    scalar_t* output_data_base,
    int64_t outer_size,
    int64_t inner_size,
    int64_t dim_size) {
  using Vec = vec::Vectorized<scalar_t>;
  int64_t dim_stride = inner_size;
  int64_t outer_stride = dim_size * dim_stride;
  int64_t grain_size = std::max(internal::GRAIN_SIZE / dim_size, (int64_t)1);
  int vectorized_step = Vec().size();
  parallel_for(
      0, outer_size * inner_size, grain_size, [&](int64_t begin, int64_t end) {
        int64_t idx = begin;
        while (idx < end) {
          int64_t outer_idx = idx / inner_size;
          int64_t inner_idx = idx % inner_size;
          if (((inner_idx + vectorized_step) <= inner_size) && ((idx + vectorized_step) <= end)) {
            // Vectorization
            scalar_t* input_data =
                input_data_base + outer_idx * outer_stride + inner_idx;
            scalar_t* output_data =
                output_data_base + outer_idx * outer_stride + inner_idx;
            // Step 1: Get max Score
            Vec max_vec = Vec::loadu(input_data);
            for (const auto d : c10::irange(1, dim_size)) {
              Vec input_vec = Vec::loadu(input_data + d * dim_stride);
              max_vec = vec::maximum(max_vec, input_vec);
            }
            // Step2: Calculate sum
            Vec sum_vec = Vec(0.0);
            for (const auto d : c10::irange(dim_size)) {
              Vec output_vec =
                  (Vec::loadu(input_data + d * dim_stride) - max_vec).exp();
              output_vec.store(output_data + d * dim_stride);
              sum_vec = sum_vec + output_vec;
            }
            // Step3: Unify
            for (const auto d : c10::irange(dim_size)) {
              Vec output_vec =
                  Vec::loadu(output_data + d * dim_stride) / sum_vec;
              output_vec.store(output_data + d * dim_stride);
            }
            idx += vectorized_step;
          } else {
            // Tail case(Scalar): it is exactly same logic as host_softmax
            // inside aten/src/ATen/native/SoftMax.cpp. There are 2 kind of
            // cases which will fall through this part:
            // Case 1: For the idx at the end of total chunk for each thread, there are not enough numbers for parallization.
            // Case 2: For the idx at the end of each inner_size inside thread, there are not enough numbers for parallization.
            int64_t tail_number = ((idx+vectorized_step) > end) ? /*Case1*/ (end - idx) : /*Case2*/ (inner_size - inner_idx);
            for (const auto i : c10::irange(tail_number)) {
              outer_idx = (idx + i) / inner_size;
              inner_idx = (idx + i) % inner_size;
              scalar_t* input_data =
                  input_data_base + outer_idx * outer_stride + inner_idx;
              scalar_t* output_data =
                  output_data_base + outer_idx * outer_stride + inner_idx;
              // Step1: Get max score
              scalar_t max_input = input_data[0];
              for (const auto d : c10::irange(1, dim_size)) {
                max_input = std::max(max_input, input_data[d * dim_stride]);
              }
              // Step2: Calculate the Sum
              scalar_t sum_data = 0;
              for (const auto d : c10::irange(dim_size)) {
                output_data[d * dim_stride] =
                    std::exp(input_data[d * dim_stride] - max_input);
                sum_data += output_data[d * dim_stride];
              }
              // Step3: Unify
              for (const auto d : c10::irange(dim_size)) {
                output_data[d * dim_stride] =
                    output_data[d * dim_stride]/sum_data;
              }
            }
            idx += tail_number;
          }
        }
      });
}

// NB: fast kernel for log_softmax when dim != -1
// input shape is normalized to {outer_size, dim_size, inner_size}
//
// The algorithm requires to load input tensor 3 times, to increase parallelsim
// and cache hit rate, inner_size is blocked as:
//   inner_size: {CHUNK_SIZE, CHUNK_SIZE, ..., Remainder}
//
// Parallel on {outer_size, num_chunks} and do vertical reduction on each block of
// {dim_size, CHUNK_SIZE}, block size (128KB) selected to be L2 hit.
//
template <typename scalar_t>
inline void _vec_logsoftmax(
    scalar_t* input_data_base,
    scalar_t* output_data_base,
    int64_t outer_size,
    int64_t inner_size,
    int64_t dim_size) {
  using Vec = vec::Vectorized<scalar_t>;
  int64_t BLOCK_SIZE = 128 * 1024;
  int64_t CHUNK_SIZE = std::max(int64_t(BLOCK_SIZE / dim_size / sizeof(scalar_t)), (int64_t) Vec::size());
  CHUNK_SIZE = CHUNK_SIZE / Vec::size() * Vec::size();
  int64_t num_chunks = divup(inner_size, CHUNK_SIZE);

  int64_t grain_size = internal::GRAIN_SIZE / (16 * dim_size * CHUNK_SIZE);
  at::parallel_for(0, outer_size * num_chunks, grain_size, [&](int64_t begin, int64_t end) {
    // thread local temp buffer which holds vertical reduction result: max and sum.
    std::unique_ptr<scalar_t []> buffer(new scalar_t[CHUNK_SIZE * 2]);
    scalar_t* input_max_data = buffer.get();
    scalar_t* tmp_sum_data = buffer.get() + CHUNK_SIZE;

    for (int64_t i = begin; i < end; i++) {
      int64_t outer_idx = i / num_chunks;
      int64_t k = i % num_chunks;
      int64_t inner_idx_begin = k * CHUNK_SIZE;
      int64_t size = std::min(CHUNK_SIZE, inner_size - inner_idx_begin);

      // init
      Vec zero_vec = Vec(scalar_t(0));
      Vec min_vec = Vec(-std::numeric_limits<scalar_t>::infinity());
      int64_t d0 = 0;
      for (; d0 < size - (size % Vec::size()); d0 += Vec::size()) {
        min_vec.store(input_max_data + d0);
        zero_vec.store(tmp_sum_data + d0);
      }
      for (; d0 < size; d0++) {
        input_max_data[d0] = -std::numeric_limits<scalar_t>::infinity();
        tmp_sum_data[d0] = scalar_t(0);
      }

      // compute max
      for (int64_t dim_idx = 0; dim_idx < dim_size; dim_idx++) {
        scalar_t* input_ptr = input_data_base + outer_idx * dim_size * inner_size
            + dim_idx * inner_size + inner_idx_begin;

        int64_t d1 = 0;
        for (; d1 < size - (size % Vec::size()); d1 += Vec::size()) {
          Vec data_vec = Vec::loadu(input_ptr + d1);
          Vec max_vec = Vec::loadu(input_max_data + d1);
          max_vec = Vec::blendv(max_vec, data_vec, data_vec > max_vec);
          max_vec.store(input_max_data + d1);
        }
        for (; d1 < size; d1++) {
          scalar_t data_val = input_ptr[d1];
          scalar_t max_val = input_max_data[d1];
          input_max_data[d1] = data_val > max_val ? data_val : max_val;
        }
      }

      // compute sum of (x - max).exp()
      for (int64_t dim_idx = 0; dim_idx < dim_size; dim_idx++) {
        scalar_t* input_ptr = input_data_base + outer_idx * dim_size * inner_size
            + dim_idx * inner_size + inner_idx_begin;

        int64_t d2 = 0;
        for (; d2 < size - (size % Vec::size()); d2 += Vec::size()) {
          Vec data_vec = Vec::loadu(input_ptr + d2);
          Vec sum_vec = Vec::loadu(tmp_sum_data + d2);
          Vec max_vec = Vec::loadu(input_max_data + d2);
          sum_vec += (data_vec - max_vec).exp();
          sum_vec.store(tmp_sum_data + d2);
        }
        for (; d2 < size; d2++) {
          scalar_t data_val = input_ptr[d2];
          scalar_t max_val = input_max_data[d2];
          tmp_sum_data[d2] += std::exp(data_val - max_val);
        }
      }

      // apply log
      vec::map([](Vec x) { return x.log(); }, tmp_sum_data, tmp_sum_data, size);

      // compute x - max - sum
      for (int64_t dim_idx = 0; dim_idx < dim_size; dim_idx++) {
        int64_t offset = outer_idx * dim_size * inner_size + dim_idx * inner_size + inner_idx_begin;
        scalar_t* input_ptr = input_data_base + offset;
        scalar_t* output_ptr = output_data_base + offset;

        int64_t d3 = 0;
        for (; d3 < size - (size % Vec::size()); d3 += Vec::size()) {
          Vec data_vec = Vec::loadu(input_ptr + d3);
          Vec max_vec = Vec::loadu(input_max_data + d3);
          Vec sum_vec = Vec::loadu(tmp_sum_data + d3);
          Vec out_vec = data_vec - max_vec - sum_vec;
          out_vec.store(output_ptr + d3);
        }
        for (; d3 < size; d3++) {
          output_ptr[d3] = input_ptr[d3] - input_max_data[d3] - tmp_sum_data[d3];
        }
      }
    }
  });
}

template <>
inline void _vec_logsoftmax<BFloat16>(
    BFloat16* input_data_base,
    BFloat16* output_data_base,
    int64_t outer_size,
    int64_t inner_size,
    int64_t dim_size) {
  using bVec = vec::Vectorized<BFloat16>;
  using fVec = vec::Vectorized<float>;
  int64_t BLOCK_SIZE = 128 * 1024;
  int64_t CHUNK_SIZE = std::max(int64_t(BLOCK_SIZE / dim_size / sizeof(BFloat16)), (int64_t) bVec::size());
  CHUNK_SIZE = CHUNK_SIZE / bVec::size() * bVec::size();
  int64_t num_chunks = divup(inner_size, CHUNK_SIZE);

  int64_t grain_size = internal::GRAIN_SIZE / (16 * dim_size * CHUNK_SIZE);
  at::parallel_for(0, outer_size * num_chunks, grain_size, [&](int64_t begin, int64_t end) {
    std::unique_ptr<float []> buffer(new float[CHUNK_SIZE * 2]);
    float* input_max_data = buffer.get();
    float* tmp_sum_data = buffer.get() + CHUNK_SIZE;

    // thread local buffer that holds input data in float32 to save next 2 dtype conversion
    std::unique_ptr<float []> input_buffer(new float[dim_size * CHUNK_SIZE]);
    float* input_buffer_data = input_buffer.get();

    // init
    for (int64_t i = begin; i < end; i++) {
      int64_t outer_idx = i / num_chunks;
      int64_t k = i % num_chunks;
      int64_t inner_idx_begin = k * CHUNK_SIZE;
      int64_t size = std::min(CHUNK_SIZE, inner_size - inner_idx_begin);

      fVec zero_fvec = fVec(float(0));
      fVec min_fvec = fVec(-std::numeric_limits<float>::infinity());
      int64_t d0 = 0;
      for (; d0 < size - (size % bVec::size()); d0 += bVec::size()) {
        min_fvec.store(input_max_data + d0);
        min_fvec.store(input_max_data + d0 + fVec::size());
        zero_fvec.store(tmp_sum_data + d0);
        zero_fvec.store(tmp_sum_data + d0 + fVec::size());
      }
      for (; d0 < size; d0++) {
        input_max_data[d0] = -std::numeric_limits<float>::infinity();
        tmp_sum_data[d0] = float(0);
      }

      // compute max
      for (int64_t dim_idx = 0; dim_idx < dim_size; dim_idx++) {
        BFloat16* input_ptr = input_data_base + outer_idx * dim_size * inner_size
            + dim_idx * inner_size + inner_idx_begin;
        float* input_buffer_ptr = input_buffer_data + dim_idx * CHUNK_SIZE;

        int64_t d1 = 0;
        for (; d1 < size - (size % bVec::size()); d1 += bVec::size()) {
          bVec data_bvec = bVec::loadu(input_ptr + d1);
          fVec data_fvec0, data_fvec1;
          std::tie(data_fvec0, data_fvec1) = convert_bfloat16_float(data_bvec);
          fVec max_fvec0 = fVec::loadu(input_max_data + d1);
          fVec max_fvec1 = fVec::loadu(input_max_data + d1 + fVec::size());
          max_fvec0 = fVec::blendv(max_fvec0, data_fvec0, data_fvec0 > max_fvec0);
          max_fvec1 = fVec::blendv(max_fvec1, data_fvec1, data_fvec1 > max_fvec1);
          max_fvec0.store(input_max_data + d1);
          max_fvec0.store(input_max_data + d1 + fVec::size());

          // cache the 'converted' float input
          data_fvec0.store(input_buffer_ptr + d1);
          data_fvec1.store(input_buffer_ptr + d1 + fVec::size());
        }
        for (; d1 < size; d1++) {
          float data_val = float(input_ptr[d1]);
          float max_val = input_max_data[d1];
          input_max_data[d1] = data_val > max_val ? data_val : max_val;
          input_buffer_ptr[d1] = data_val;
        }
      }

      // compute sum of (x - max).exp()
      for (int64_t dim_idx = 0; dim_idx < dim_size; dim_idx++) {
        float* input_buffer_ptr = input_buffer_data + dim_idx * CHUNK_SIZE;

        int64_t d2 = 0;
        for (; d2 < size - (size % bVec::size()); d2 += bVec::size()) {
          fVec data_fvec0 = fVec::loadu(input_buffer_ptr + d2);
          fVec data_fvec1 = fVec::loadu(input_buffer_ptr + d2 + fVec::size());
          fVec sum_fvec0 = fVec::loadu(tmp_sum_data + d2);
          fVec sum_fvec1 = fVec::loadu(tmp_sum_data + d2 + fVec::size());
          fVec max_fvec0 = fVec::loadu(input_max_data + d2);
          fVec max_fvec1 = fVec::loadu(input_max_data + d2 + fVec::size());
          sum_fvec0 += (data_fvec0 - max_fvec0).exp();
          sum_fvec1 += (data_fvec1 - max_fvec1).exp();
          sum_fvec0.store(tmp_sum_data + d2);
          sum_fvec1.store(tmp_sum_data + d2 + fVec::size());
        }
        for (; d2 < size; d2++) {
          float data_val = input_buffer_ptr[d2];
          float max_val = input_max_data[d2];
          tmp_sum_data[d2] += std::exp(data_val - max_val);
        }
      }

      // apply log
      vec::map([](fVec x) { return x.log(); }, tmp_sum_data, tmp_sum_data, size);

      // compute x - max - sum
      for (int64_t dim_idx = 0; dim_idx < dim_size; dim_idx++) {
        float* input_buffer_ptr = input_buffer_data + dim_idx * CHUNK_SIZE;
        BFloat16* output_ptr = output_data_base + outer_idx * dim_size * inner_size
            + dim_idx * inner_size + inner_idx_begin;

        int64_t d3 = 0;
        for (; d3 < size - (size % bVec::size()); d3 += bVec::size()) {
          fVec data_fvec0 = fVec::loadu(input_buffer_ptr + d3);
          fVec data_fvec1 = fVec::loadu(input_buffer_ptr + d3 + fVec::size());
          fVec max_fvec0 = fVec::loadu(input_max_data + d3);
          fVec max_fvec1 = fVec::loadu(input_max_data + d3 + fVec::size());
          fVec sum_fvec0 = fVec::loadu(tmp_sum_data + d3);
          fVec sum_fvec1 = fVec::loadu(tmp_sum_data + d3 + fVec::size());
          fVec out_fvec0 = data_fvec0 - max_fvec0 - sum_fvec0;
          fVec out_fvec1 = data_fvec1 - max_fvec1 - sum_fvec1;
          bVec out_bvec = convert_float_bfloat16(out_fvec0, out_fvec1);
          out_bvec.store(output_ptr + d3);
        }
        for (; d3 < size; d3++) {
          output_ptr[d3] = BFloat16(input_buffer_ptr[d3] - input_max_data[d3] - tmp_sum_data[d3]);
        }
      }
    }
  });
}

template <typename scalar_t, bool LogSoftMax>
struct vec_softmax {
  static void apply(const Tensor& output, const Tensor& input, int64_t dim) {
    int64_t outer_size = 1;
    int64_t dim_size = input.size(dim);
    int64_t inner_size = 1;
    for (const auto i : c10::irange(dim))outer_size *= input.size(i);
    for (int64_t i = dim + 1; i < input.dim(); ++i)
      inner_size *= input.size(i);
    scalar_t* input_data_base = input.data_ptr<scalar_t>();
    scalar_t* output_data_base = output.data_ptr<scalar_t>();
    if (LogSoftMax) {
      _vec_logsoftmax(
          input_data_base, output_data_base, outer_size, inner_size, dim_size);
    } else {
      _vec_softmax(
          input_data_base, output_data_base, outer_size, inner_size, dim_size);
    }
  }
};

template <typename scalar_t, bool LogSoftMax>
struct vec_host_softmax_backward_lastdim {
  static void
  apply(const Tensor& grad_input, const Tensor& grad, const Tensor& output) {
    int64_t outer_size = 1;
    int64_t dim_size = grad.size(grad.ndimension() - 1);
    for (int64_t i = 0; i < grad.ndimension() - 1; ++i)
      outer_size *= grad.size(i);
    scalar_t* grad_input_data_base = grad_input.data_ptr<scalar_t>();
    scalar_t* grad_data_base = grad.data_ptr<scalar_t>();
    scalar_t* output_data_base = output.data_ptr<scalar_t>();
    _vec_host_softmax_backward_lastdim<scalar_t, LogSoftMax>(
        grad_input_data_base,
        grad_data_base,
        output_data_base,
        outer_size,
        dim_size);
  }
};

template <typename scalar_t, bool LogSoftMax>
struct vec_host_softmax_backward {
  static void apply(
      const Tensor& grad_input,
      const Tensor& grad,
      const Tensor& output,
      int64_t dim) {
    int64_t outer_size = 1;
    int64_t dim_size = grad.size(dim);
    int64_t inner_size = 1;
    for (const auto i : c10::irange(dim)) {
      outer_size *= grad.size(i);
    }
    for (int64_t i = dim + 1; i < grad.dim(); ++i) {
      inner_size *= grad.size(i);
    }
    scalar_t* grad_input_data_base = grad_input.data_ptr<scalar_t>();
    scalar_t* grad_output_data_base = grad.data_ptr<scalar_t>();
    scalar_t* output_data_base = output.data_ptr<scalar_t>();
    if (LogSoftMax) {
      _vec_log_softmax_backward<scalar_t>(
          grad_input_data_base,
          grad_output_data_base,
          output_data_base,
          outer_size,
          inner_size,
          dim_size);
    } else {
      _vec_softmax_backward<scalar_t>(
          grad_input_data_base,
          grad_output_data_base,
          output_data_base,
          outer_size,
          inner_size,
          dim_size);
    }
  }
};

static void softmax_lastdim_kernel_impl(
    const Tensor& result,
    const Tensor& self) {
  AT_DISPATCH_FLOATING_TYPES_AND(
      at::ScalarType::BFloat16, self.scalar_type(),
      "softmax_lastdim_kernel_impl",
      [&] { vec_host_softmax_lastdim<scalar_t, false>::apply(result, self); });
}

static void softmax_kernel_impl(const Tensor& result, const Tensor& self, int64_t dim) {
  AT_DISPATCH_FLOATING_TYPES_AND(at::ScalarType::BFloat16, self.scalar_type(),
    "softmax_kernel_impl",
    [&] { vec_softmax<scalar_t, false>::apply(result, self, dim); });
}

static void log_softmax_lastdim_kernel_impl(
    const Tensor& result,
    const Tensor& self) {
  AT_DISPATCH_FLOATING_TYPES_AND(
      at::ScalarType::BFloat16, self.scalar_type(),
      "log_softmax_lastdim_kernel_impl",
      [&] { vec_host_softmax_lastdim<scalar_t, true>::apply(result, self); });
}

static void log_softmax_kernel_impl(const Tensor& result, const Tensor& self, int64_t dim) {
  AT_DISPATCH_FLOATING_TYPES_AND(at::ScalarType::BFloat16, self.scalar_type(),
    "softmax_kernel_impl",
    [&] { vec_softmax<scalar_t, true>::apply(result, self, dim); });
}

static void softmax_backward_lastdim_kernel_impl(
    const Tensor& grad_input,
    const Tensor& grad,
    const Tensor& output) {
  AT_DISPATCH_FLOATING_TYPES_AND(
      at::ScalarType::BFloat16, grad.scalar_type(),
      "softmax_backward_lastdim_kernel_impl", [&] {
        vec_host_softmax_backward_lastdim<scalar_t, false>::apply(
            grad_input, grad, output);
      });
}

static void log_softmax_backward_lastdim_kernel_impl(
    const Tensor& grad_input,
    const Tensor& grad,
    const Tensor& output) {
  AT_DISPATCH_FLOATING_TYPES_AND(
      at::ScalarType::BFloat16, grad.scalar_type(),
      "log_softmax_backward_lastdim_kernel_impl", [&] {
        vec_host_softmax_backward_lastdim<scalar_t, true>::apply(
            grad_input, grad, output);
      });
}

static void softmax_backward_kernel_impl(
    const Tensor& grad_input,
    const Tensor& grad,
    const Tensor& output,
    int64_t dim) {
  AT_DISPATCH_FLOATING_TYPES_AND(
      at::ScalarType::BFloat16,
      grad.scalar_type(),
      "softmax_backward_kernel_impl",
      [&] {
        vec_host_softmax_backward<scalar_t, false>::apply(
            grad_input, grad, output, dim);
      });
}

static void log_softmax_backward_kernel_impl(
    const Tensor& grad_input,
    const Tensor& grad,
    const Tensor& output,
    int64_t dim) {
  AT_DISPATCH_FLOATING_TYPES_AND(
      at::ScalarType::BFloat16,
      grad.scalar_type(),
      "log_softmax_backward_kernel_impl",
      [&] {
        vec_host_softmax_backward<scalar_t, true>::apply(
            grad_input, grad, output, dim);
      });
}

} // anonymous namespace

REGISTER_DISPATCH(softmax_lastdim_kernel, &softmax_lastdim_kernel_impl);
REGISTER_DISPATCH(log_softmax_lastdim_kernel, &log_softmax_lastdim_kernel_impl);
REGISTER_DISPATCH(
    softmax_backward_lastdim_kernel,
    &softmax_backward_lastdim_kernel_impl);
REGISTER_DISPATCH(
    log_softmax_backward_lastdim_kernel,
    &log_softmax_backward_lastdim_kernel_impl);

REGISTER_DISPATCH(softmax_kernel, &softmax_kernel_impl);
REGISTER_DISPATCH(log_softmax_kernel, &log_softmax_kernel_impl);
REGISTER_DISPATCH(softmax_backward_kernel, &softmax_backward_kernel_impl);
REGISTER_DISPATCH(
    log_softmax_backward_kernel,
    &log_softmax_backward_kernel_impl);
} // namespace at::native<|MERGE_RESOLUTION|>--- conflicted
+++ resolved
@@ -26,12 +26,8 @@
 //
 // We use a chunk size such that it'd fit in L1D.
 
-<<<<<<< HEAD
-namespace at {
-namespace native {
-=======
 namespace at::native {
->>>>>>> e7b7e8dc
+
 namespace {
 template <typename scalar_t>
 inline void _vec_log_softmax_lastdim(
@@ -39,7 +35,6 @@
     scalar_t* output_data_base,
     int64_t outer_size,
     int64_t dim_size) {
-<<<<<<< HEAD
   using Vec = vec::Vectorized<vec::vec_scalar_t<scalar_t>>;
   // Coincidentally, at::internal::GRAIN_SIZE is 32768, which is equal to the
   // size of L1D cache on many processors. Some processors have 48 KB L1D cache
@@ -64,13 +59,6 @@
     // only 1 thread will be used
     grain_size = outer_size;
   }
-=======
-  using Vec = vec::Vectorized<at::opmath_type<scalar_t>>;
-  static constexpr int64_t CHUNK_SIZE = (128 / sizeof(scalar_t)) * Vec::size();
-  int64_t grain_size = internal::GRAIN_SIZE / (16 * dim_size * CHUNK_SIZE);
-  if (grain_size < CHUNK_SIZE)
-    grain_size = CHUNK_SIZE;
->>>>>>> e7b7e8dc
 
   parallel_for(0, outer_size, grain_size, [&](int64_t begin, int64_t end) {
     // MSVC requires such a declaration of dynamic arrays
