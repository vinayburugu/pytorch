#define TORCH_ASSERT_ONLY_METHOD_OPERATORS
#include <ATen/core/Tensor.h>
#include <ATen/Context.h>
#include <ATen/Dispatch.h>
#include <ATen/Parallel.h>
#include <ATen/TensorIterator.h>
#include <ATen/cpu/vec/vec.h>
#include <ATen/native/UpSample.h>
#include <ATen/native/cpu/utils.h>
#include <c10/util/irange.h>
#include "UpSampleKernelAVXAntialias.h"

#ifndef AT_PER_OPERATOR_HEADERS
#include <ATen/Functions.h>
#else
#include <ATen/ops/empty.h>
#include <ATen/ops/empty_native.h>
#include <ATen/ops/ones.h>
#endif

namespace at {
namespace native {
namespace {

using scale_t = std::vector<c10::optional<double>>;

// Helper structs and methods for cpu_upsample_linear
//
// Interpolation methods that used below are separable, and as such we can compute the interpolation
// independently per dimension in a recursive way. Please, refer to #10482 for more context.
//
// Linear Interpolation structure to compute output value in n-dimensional case.
// - recursively compute interpolated output for each dimension
// - we rely a lot on compiler's code optimization such that implemented operations
//   can be automatically factorized and vectorized using SSE and AVX2
template <int n, typename scalar_t, typename index_t, int interp_size>
struct Interpolate {
    static inline scalar_t eval(char* src, char** data, const int64_t* strides, int64_t i) {
      index_t ids = *(index_t*)&data[0][i * strides[0]];
      scalar_t wts = *(scalar_t*)&data[1][i * strides[1]];
      scalar_t t = Interpolate<n - 1, scalar_t, index_t, interp_size>::eval(src + ids, &data[2 * interp_size], &strides[2 * interp_size], i);
      scalar_t output = t * wts;
      for (const auto j : c10::irange(1, interp_size)) {
        ids = *(index_t*)&data[2 * j + 0][i * strides[2 * j + 0]];
        wts = *(scalar_t*)&data[2 * j + 1][i * strides[2 * j + 1]];
        t = Interpolate<n - 1, scalar_t, index_t, interp_size>::eval(src + ids, &data[2 * interp_size], &strides[2 * interp_size], i);
        output += t * wts;
      }
      return output;
  }
};

template <typename scalar_t, typename index_t, int interp_size>
struct Interpolate<1, scalar_t, index_t, interp_size> {
    static inline scalar_t eval(char* src, char** data, const int64_t* strides, int64_t i) {
      index_t ids = *(index_t*)&data[0][i * strides[0]];
      scalar_t wts = *(scalar_t*)&data[1][i * strides[1]];
      scalar_t t = *(scalar_t *)&src[ids];
      scalar_t output = t * wts;
      for (const auto j : c10::irange(1, interp_size)) {
        ids = *(index_t*)&data[2 * j + 0][i * strides[2 * j + 0]];
        wts = *(scalar_t*)&data[2 * j + 1][i * strides[2 * j + 1]];
        t = *(scalar_t *)&src[ids];
        output += t * wts;
      }
      return output;
    }
};

template <int n, typename scalar_t, typename index_t>
struct Interpolate<n, scalar_t, index_t, 1> {
    static inline scalar_t eval(char* src, char** data, const int64_t* strides, int64_t i) {
      index_t ids = *(index_t*)&data[0][i * strides[0]];
      return Interpolate<n - 1, scalar_t, index_t, 1>::eval(src + ids, &data[2], &strides[2], i);
  }
};

template <typename scalar_t, typename index_t>
struct Interpolate<1, scalar_t, index_t, 1> {
    static inline scalar_t eval(char* src, char** data, const int64_t* strides, int64_t i) {
      index_t ids = *(index_t*)&data[0][i * strides[0]];
      return *(scalar_t *)&src[ids];
    }
};

// There is an unexpected 2x slowdown for upsample_trilinear3d channels_first
// for both 1 and 6 threads. We have to specialize this case as below:
// Once the issue is fixed we can keep generic implementation and remove:
// struct Interpolate<n, scalar_t, index_t, 2> and
// struct Interpolate<1, scalar_t, index_t, 2>
template <int n, typename scalar_t, typename index_t>
struct Interpolate<n, scalar_t, index_t, 2> {
    static inline scalar_t eval(char* src, char** data, const int64_t* strides, int64_t i) {
        index_t i0 = *(index_t*)&data[0][i * strides[0]];
        index_t i1 = *(index_t*)&data[2][i * strides[2]];
        scalar_t w0 = *(scalar_t *)&data[1][i * strides[1]];
        scalar_t w1 = *(scalar_t *)&data[3][i * strides[3]];

        scalar_t t0 = Interpolate<n - 1, scalar_t, index_t, 2>::eval(src + i0, &data[4], &strides[4], i);
        scalar_t t1 = Interpolate<n - 1, scalar_t, index_t, 2>::eval(src + i1, &data[4], &strides[4], i);

        return t0 * w0 + t1 * w1;
  }
};

template <typename scalar_t, typename index_t>
struct Interpolate<1, scalar_t, index_t, 2> {
    static inline scalar_t eval(char* src, char** data, const int64_t* strides, int64_t i) {
        index_t i0 = *(index_t*)&data[0][i * strides[0]];
        index_t i1 = *(index_t*)&data[2][i * strides[2]];
        scalar_t w0 = *(scalar_t *)&data[1][i * strides[1]];
        scalar_t w1 = *(scalar_t *)&data[3][i * strides[3]];
        scalar_t t0 = *(scalar_t *)&src[i0];
        scalar_t t1 = *(scalar_t *)&src[i1];
        return t0 * w0 + t1 * w1;
    }
};

template <int n, typename scalar_t, typename index_t, int interp_size>
static inline scalar_t interpolate(char* src, char** data, const int64_t* strides, int64_t i) {
  return Interpolate<n, scalar_t, index_t, interp_size>::eval(src, data, strides, i);
}

template <typename scalar_t, typename index_t>
static inline scalar_t interpolate_aa_single_dim_zero_strides(
    char* src,
    char** data,
    const index_t ids_stride) {
  const index_t ids_min = *(index_t*)&data[0][0];
  const index_t ids_size = *(index_t*)&data[1][0];

  char* src_min = src + ids_min;

  scalar_t t = *(scalar_t*)&src_min[0];
  index_t wts_idx = *(index_t*)&data[4][0];
  scalar_t* wts_ptr = (scalar_t*)&data[3][wts_idx];
  scalar_t wts = wts_ptr[0];

  scalar_t output = t * wts;
  for (const auto j : c10::irange(1, ids_size)) {
    wts = wts_ptr[j];
    t = *(scalar_t*)&src_min[j * ids_stride];
    output += t * wts;
  }
  return output;
}

template <typename scalar_t, typename index_t>
static inline scalar_t interpolate_aa_single_dim(
    char* src,
    char** data,
    const int64_t* strides,
    int64_t i,
    const index_t ids_stride) {
  index_t ids_min = *(index_t*)&data[0][i * strides[0]];
  index_t ids_size = *(index_t*)&data[1][i * strides[1]];

  char* src_min = src + ids_min;

  scalar_t t = *(scalar_t*)&src_min[0];
  index_t wts_idx = *(index_t*)&data[4][i * strides[4]];
  scalar_t* wts_ptr = (scalar_t*)&data[3][wts_idx];
  scalar_t wts = wts_ptr[0];

  scalar_t output = t * wts;
  for (const auto j : c10::irange(1, ids_size)) {
    wts = wts_ptr[j];
    t = *(scalar_t*)&src_min[j * ids_stride];
    output += t * wts;
  }
  return output;
}

template<int m>
static inline bool is_zero_stride(const int64_t* strides) {
  bool output = strides[0] == 0;
  for (const auto i : c10::irange(1, m)) {
    output &= (strides[i] == 0);
  }
  return output;
}

template <typename scalar_t, typename index_t, int interp_size>
static inline bool is_contiguous_stride(const int64_t* strides) {
  bool output = (strides[0] == sizeof(index_t)) && (strides[1] == sizeof(scalar_t));
  for (int i=2; i<2 * interp_size; i+=2) {
    output &= (strides[i] == sizeof(index_t)) && (strides[i + 1] == sizeof(scalar_t));
  }
  return output;
}

// Helper class to recursively check if all input strides corresponding to interpolated dimensions
// are equal zero except on a single dimension.
//
// Inputs: array of strides of size N, non_zero_stride_dim which can be -1, 0, 1, 2, ...
//   if non_zero_stride_dim, we check that all strides are equal zero, otherwise
//   4 strides corresponding to the strides for index_0, weight_0, index_1 and weight_1 for non_zero_stride_dim
//   dimension should be non zero.
//
// Unit check of the recursion is to verify whether 4 strides for one interpolated dimension are either zero,
// see method is_zero_stride, or (sizeof(index_t), sizeof(scalar_t), sizeof(index_t), sizeof(scalar_t)), see
// method is_contiguous_stride.
//
// In practice, we have the following cases:
// - for ND, float32, channel first, strides are
//         dimN-1,              dim1,           dim0
//         i0, w0, i1, w1, ..., i0, w0, i1, w1, i0, w0, i1, w1
// strides=(0,  0,  0,  0, ...,  0,  0,  0,  0,  4,  4,  4,  4)
//
// if size dim0 is 1 then its strides are 0 and dim1 strides are equal 4
//
// - for ND, float32, channel last, strides are
//         dimN-1,         dimN-2,             dim0
//         i0, w0, i1, w1, i0, w0, i1, w1, ... i0, w0, i1, w1
// strides=(0,  0,  0,  0,  0,  0,  0,  0, ..., 0,  0,  0,  0)
//
// Using these methods we can hint the compiler to factorize constant indices and weights
// in cpu_upsample_linear method
template <int N, int non_zero_stride_dim, typename scalar_t, typename index_t, int interp_size>
struct CheckAlmostAllZeroStrides {
  static inline bool eval(const int64_t* strides) {
    // N is dim index: N -> dim0, N-1 -> dim1, ...
    // non_zero_stride_dim should be out_dims - dim
    // NOLINTNEXTLINE(cppcoreguidelines-init-variables)
    bool output;
    if (N == non_zero_stride_dim) {
      output = is_contiguous_stride<scalar_t, index_t, interp_size>(strides);
    } else {
      output = is_zero_stride<2 * interp_size>(strides);
    }
    return output &&
      CheckAlmostAllZeroStrides<N - 1, non_zero_stride_dim, scalar_t, index_t, interp_size>::eval(
        &strides[2 * interp_size]);
  }
};

template <int non_zero_stride_dim, typename scalar_t, typename index_t, int interp_size>
struct CheckAlmostAllZeroStrides<0, non_zero_stride_dim, scalar_t, index_t, interp_size> {
  static inline bool eval(const int64_t* /*strides*/) {
    return true;
  }
};

template <int n, int s, typename scalar_t, typename index_t, int interp_size>
static inline bool check_almost_all_zero_stride(const int64_t* strides) {
  return CheckAlmostAllZeroStrides<n, s, scalar_t, index_t, interp_size>::eval(strides);
}

// Helper method to compute interpolation for nearest, linear, cubic modes
template <typename scalar_t, typename index_t, int out_ndims, int interp_size>
static inline void basic_loop(char** data, const int64_t* strides, int64_t n) {
  char* dst = data[0];
  char* src = data[1];
  for (const auto i : c10::irange(n)) {
    *(scalar_t*)&dst[i * strides[0]] = interpolate<out_ndims, scalar_t, index_t, interp_size>(
        src + i * strides[1], &data[2], &strides[2], i);
  }
}

template <typename scalar_t>
static inline void basic_loop_aa_single_dim_zero_strides(
    char** data,
    const int64_t* strides,
    int64_t n,
    unsigned int weights_precision) {
  char* dst = data[0];
  char* src = data[1];
  // index stride is constant for the given dimension
  const int64_t ids_stride = *(int64_t*)&data[2 + 2][0];

  for (const auto i : c10::irange(n)) {
    *(scalar_t*)&dst[i * strides[0]] =
        interpolate_aa_single_dim_zero_strides<scalar_t, int64_t>(
            src + i * strides[1], &data[2], ids_stride);
  }
}

template <>
inline void basic_loop_aa_single_dim_zero_strides<uint8_t>(
    char** data,
    const int64_t* strides,
    int64_t n,
    unsigned int weights_precision) {
  char* dst = data[0];
  char* src = data[1];

  // index stride is constant for the given dimension
  const int64_t ids_stride = *(int64_t*)&data[2 + 2][0];
  const int64_t ids_size = *(int64_t*)&data[2 + 1][0];
  const int64_t ids_min = *(int64_t*)&data[2 + 0][0];

  int64_t i = 0;

  for (; i<n; i++) {

    char* src_min = src + i * strides[1] + ids_min;

    uint8_t t = *(uint8_t*)&src_min[0];
    int64_t wts_idx = *(int64_t*)&data[2 + 4][0];
    short* wts_ptr = (short*)&data[2 + 3][wts_idx];
    short wts = wts_ptr[0];

    // Intermediate computations are using integer type
    int output = 1 << (weights_precision - 1);
    output += t * wts;
    for (const auto j : c10::irange(1, ids_size)) {
      wts = wts_ptr[j];
      t = *(uint8_t*)&src_min[j * ids_stride];
      output += t * wts;
    }
    *(uint8_t*)&dst[i * strides[0]] = (uint8_t)std::clamp(output >> weights_precision, 0, 255);
  }
}

template <typename scalar_t>
static inline void basic_loop_aa_single_dim_nonzero_strides(
    char** data,
    const int64_t* strides,
    int64_t n,
    unsigned int weights_precision) {
  char* dst = data[0];
  char* src = data[1];
  // index stride is constant for the given dimension
  const int64_t ids_stride = *(int64_t*)&data[2 + 2][0];

  if (strides[1] == 0) {
    for (const auto i : c10::irange(n)) {
      *(scalar_t*)&dst[i * strides[0]] =
          interpolate_aa_single_dim<scalar_t, int64_t>(
              src, &data[2], &strides[2], i, ids_stride);
    }
  } else {
    for (const auto i : c10::irange(n)) {
      *(scalar_t*)&dst[i * strides[0]] =
          interpolate_aa_single_dim<scalar_t, int64_t>(
              src + i * strides[1], &data[2], &strides[2], i, ids_stride);
    }
  }
}

// #define VERBOSE

template <>
inline void basic_loop_aa_single_dim_nonzero_strides<uint8_t>(
    char** data,
    const int64_t* strides,
    int64_t n,
    unsigned int weights_precision) {
  char* dst = data[0];
  char* src = data[1];
  // index stride is constant for the given dimension
  const int64_t ids_stride = *(int64_t*)&data[2 + 2][0];

  int64_t i = 0;

  // Here we are implementing data interpolation within the same line (vs between the lines)
  // output[x, y] = input[xmin[x], y] * W[x] + input[xmin[x] + 1, y] * W[x + 1] + ... + input[xmin[x] + xsize, y] * W[x + xsize]

  for (; i<n; i++) {

    int64_t ids_min = *(int64_t*)&data[2 + 0][i * strides[2 + 0]];
    int64_t ids_size = *(int64_t*)&data[2 + 1][i * strides[2 + 1]];

    char* src_min = src + i * strides[1] + ids_min;

    uint8_t t = *(uint8_t*)&src_min[0];
    int64_t wts_idx = *(int64_t*)&data[2 + 4][i * strides[2 + 4]];
    short* wts_ptr = (short*)&data[2 + 3][wts_idx];
    short wts = wts_ptr[0];

    // Intermediate computations are using integer type
    int output = 1 << (weights_precision - 1);
    output += t * wts;
    for (const auto j : c10::irange(1, ids_size)) {
      wts = wts_ptr[j];
      t = *(uint8_t*)&src_min[j * ids_stride];
      output += t * wts;
    }
    *(uint8_t*)&dst[i * strides[0]] = (uint8_t)std::clamp(output >> weights_precision, 0, 255);
  }
}

// Generic upsampling computation method using TensorIterator for Nd case.
// Supports: nearest, linear, cubic modes with interp_size template argument: 1, 2, 4
//
// Single loop function for 1d, 2d and 3d cases and modes
// For N dimensions, output value up to Di dimension can be computed as
//
// output_i[a] = interpolate(output_{i+1}[a], w_{i+1}[a], output_{i+1}[a+1], w_{i+1}[a+1], ...)
// with
// output_DN[a] = interpolate(input_DN[a], w_DN[a], input_DN[a+1], w_DN[a+1], ...)
// and i - dimension index and a - linear index for spatial coordinates
//
// The recursive call is implemented with InterpLinear struct using template for
// the loop unrolling on compile time.
template <typename scalar_t, int out_ndims, int interp_size>
void cpu_upsample_generic(at::TensorIterator& iter)
{
  auto loop = [&](char** data, const int64_t* strides, int64_t n) {
    // special-cases to let the compiler apply compile-time input-specific optimizations
    if ((strides[0] == sizeof(scalar_t) && (strides[1] == 0) &&
        // NOLINTNEXTLINE(bugprone-branch-clone)
        check_almost_all_zero_stride<out_ndims, 1, scalar_t, int64_t, interp_size>(&strides[2]))) {
      // contiguous channels-first case
      basic_loop<scalar_t, int64_t, out_ndims, interp_size>(data, strides, n);
    } else if ((strides[0] == sizeof(scalar_t) && (strides[1] == sizeof(scalar_t)) &&
               check_almost_all_zero_stride<out_ndims, -1, scalar_t, int64_t, interp_size>(&strides[2]))) {
      // contiguous channels-last case
      basic_loop<scalar_t, int64_t, out_ndims, interp_size>(data, strides, n);
    } else {
      // fallback
      basic_loop<scalar_t, int64_t, out_ndims, interp_size>(data, strides, n);
    }
  };
  iter.for_each(loop);
}

template <typename scalar_t, typename scale_type, nearest_idx_fn_t nearest_idx_fn>
void cpu_upsample_nearest_channels_last(
    const Tensor& output_,
    const Tensor& input_,
    const scale_type& scales) {
  TORCH_CHECK(input_.dtype() == output_.dtype(), "expected dtype ", input_.dtype(),
              " for `output` but got dtype ", output_.dtype());

  auto input_sizes = input_.sizes().vec();
  auto output_sizes = output_.sizes().vec();
  auto ndim = input_sizes.size();
  TORCH_CHECK(ndim >=4 && ndim <= 5, "Upsample with NHWC format supports tensors with 4 or 5 dims.")

  auto channels_last_memory_format = ndim == 4 ? at::MemoryFormat::ChannelsLast : at::MemoryFormat::ChannelsLast3d;
  auto input = input_.contiguous(channels_last_memory_format);
  auto output = output_.contiguous(channels_last_memory_format);

  auto input_data = input.data_ptr<scalar_t>();
  auto output_data = output.data_ptr<scalar_t>();

  int64_t num_batches =  input_sizes[0];
  int64_t channels =  input_sizes[1];
  int64_t input_depth = (ndim == 5) ? input_sizes[2] : 1;
  int64_t output_depth = (ndim == 5) ? output_sizes[2] : 1;
  int64_t input_height = (ndim >= 4) ? input_sizes[ndim - 2] : 1;
  int64_t output_height = (ndim >= 4) ? output_sizes[ndim - 2] : 1;
  int64_t input_width = input_sizes[ndim - 1];
  int64_t output_width = output_sizes[ndim - 1];
  int64_t numel = output.numel();

  TORCH_CHECK(channels > 0, "expected input and output channels greater than 0 but got ", channels);

  using Vec = vec::Vectorized<scalar_t>;
  auto copy = [](scalar_t* out, scalar_t* in, int64_t size) {
    int64_t d = 0;
    for (; d < size - (size % Vec::size()); d += Vec::size()) {
      Vec out_vec = Vec::loadu(in + d);
      out_vec.store(out + d);
    }
    for (; d < size; d++) {
      out[d] = in[d];
    }
  };

  auto loop2d = [&](int64_t begin, int64_t end) {
    int64_t n = 0;
    int64_t oh = 0;
    int64_t ow = 0;
    data_index_init(begin, n, num_batches, oh, output_height, ow, output_width);

    for (const auto i : c10::irange(begin, end)) {
      int64_t ih = nearest_idx_fn(oh, input_height, output_height, scales[0]);
      int64_t iw = nearest_idx_fn(ow, input_width, output_width, scales[1]);
      scalar_t* output_ptr = output_data + i * channels;
      scalar_t* input_ptr = input_data + n * input_height * input_width * channels +
          ih * input_width * channels + iw * channels;
      copy(output_ptr, input_ptr, channels);
      data_index_step(n, num_batches, oh, output_height, ow, output_width);
    }
  };

  auto loop3d = [&](int64_t begin, int64_t end) {
    int64_t n = 0;
    int64_t od = 0;
    int64_t oh = 0;
    int64_t ow = 0;
    data_index_init(begin, n, num_batches, od, output_depth, oh, output_height, ow, output_width);

    for (const auto i : c10::irange(begin, end)) {
      int64_t id = nearest_idx_fn(od, input_depth, output_depth, scales[0]);
      int64_t ih = nearest_idx_fn(oh, input_height, output_height, scales[1]);
      int64_t iw = nearest_idx_fn(ow, input_width, output_width, scales[2]);
      scalar_t* output_ptr = output_data + i * channels;
      scalar_t* input_ptr = input_data + n * input_depth * input_height * input_width * channels +
          id * input_height * input_width * channels +
          ih * input_width * channels + iw * channels;
      copy(output_ptr, input_ptr, channels);
      data_index_step(n, num_batches, od, output_depth, oh, output_height, ow, output_width);
    }
  };

  if (ndim == 4) {
    // upsample nearest 2d
    at::parallel_for(0, numel / channels, at::internal::GRAIN_SIZE / channels, loop2d);
  } else {
    // upsample nearest 3d
    TORCH_INTERNAL_ASSERT(ndim == 5);
    at::parallel_for(0, numel / channels, at::internal::GRAIN_SIZE / channels, loop3d);
  }

  if (!output_.is_contiguous(channels_last_memory_format)) {
    output_.copy_(output);
  }
}

template <typename scalar_t, typename accscalar_t>
inline VecType<scalar_t> interpolate(const scalar_t* t, accscalar_t w) {
  return VecType<scalar_t>::loadu(t) * VecType<scalar_t>(w);
}

template <typename scalar_t, typename accscalar_t, typename... Args>
inline VecType<scalar_t> interpolate(const scalar_t* t, accscalar_t w, Args... args) {
  return VecType<scalar_t>::loadu(t) * VecType<scalar_t>(w) + interpolate(args...);
}

template <typename scalar_t, typename scale_type>
void cpu_upsample_linear_channels_last(
    const Tensor& output_,
    const Tensor& input_,
    bool align_corners,
    const scale_type& scales) {
  TORCH_CHECK(input_.dtype() == output_.dtype(), "expected dtype ", input_.dtype(),
              " for `output` but got dtype ", output_.dtype());

  auto input_sizes = input_.sizes().vec();
  auto output_sizes = output_.sizes().vec();
  auto ndim = input_sizes.size();
  TORCH_CHECK(ndim >=4 && ndim <= 5, "Upsample with NHWC format supports tensors with 4 or 5 dims.")

  auto channels_last_memory_format = ndim == 4 ? at::MemoryFormat::ChannelsLast : at::MemoryFormat::ChannelsLast3d;
  auto input = input_.contiguous(channels_last_memory_format);
  auto output = output_.contiguous(channels_last_memory_format);

  auto input_data = input.data_ptr<scalar_t>();
  auto output_data = output.data_ptr<scalar_t>();

  int64_t num_batches =  input_sizes[0];
  int64_t channels =  input_sizes[1];
  int64_t input_depth = (ndim == 5) ? input_sizes[2] : 1;
  int64_t output_depth = (ndim == 5) ? output_sizes[2] : 1;
  int64_t input_height = (ndim >= 4) ? input_sizes[ndim - 2] : 1;
  int64_t output_height = (ndim >= 4) ? output_sizes[ndim - 2] : 1;
  int64_t input_width = input_sizes[ndim - 1];
  int64_t output_width = output_sizes[ndim - 1];

  TORCH_CHECK(channels > 0, "expected input and output channels greater than 0 but got ", channels);
  int64_t output_slice_size = output_depth * output_height * output_width * channels;

  using opmath_t = at::opmath_type<scalar_t>;
  using Vec = vec::Vectorized<scalar_t>;
  auto loop2d = [&](int64_t begin, int64_t end) {
    const auto height_scale = area_pixel_compute_scale<opmath_t>(
        input_height, output_height, align_corners, scales[0]);
    const auto width_scale = area_pixel_compute_scale<opmath_t>(
        input_width, output_width, align_corners, scales[1]);

    auto input_indexr = [=](int64_t n, int64_t h, int64_t w) {
      return input_data + n * input_height * input_width * channels +
          h * input_width * channels + w * channels;
    };

    // NOLINTNEXTLINE(cppcoreguidelines-init-variables)
    int64_t ih0, ih1, iw0, iw1;
    opmath_t h0lambda, h1lambda, w0lambda, w1lambda;
    for (const auto n : c10::irange(begin, end)) {
      for (const auto oh : c10::irange(output_height)) {
        compute_source_index_and_lambda(
            ih0, ih1, h0lambda, h1lambda, height_scale, oh, input_height, output_height, align_corners);
        for (const auto ow : c10::irange(output_width)) {
          compute_source_index_and_lambda(
              iw0, iw1, w0lambda, w1lambda, width_scale, ow, input_width, output_width, align_corners);

          scalar_t* out = output_data + n * output_slice_size +
              oh * output_width * channels + ow * channels;
          scalar_t* i00 = input_indexr(n, ih0, iw0);
          scalar_t* i01 = input_indexr(n, ih0, iw1);
          scalar_t* i10 = input_indexr(n, ih1, iw0);
          scalar_t* i11 = input_indexr(n, ih1, iw1);
          opmath_t w00 = h0lambda * w0lambda;
          opmath_t w01 = h0lambda * w1lambda;
          opmath_t w10 = h1lambda * w0lambda;
          opmath_t w11 = h1lambda * w1lambda;

          int64_t size = channels;
          int64_t d = 0;
          for (; d < size - (size % Vec::size()); d += Vec::size()) {
            auto out_vec = interpolate(i00 + d, w00, i01 + d, w01, i10 + d, w10, i11 + d, w11);
            out_vec.store(out + d);
          }
          for (; d < size; d++) {
            out[d] = i00[d] * w00 + i01[d] * w01 + i10[d] * w10 + i11[d] * w11;
          }
        }
      }
    }
  };

  auto loop3d = [&](int64_t begin, int64_t end) {
    const auto depth_scale = area_pixel_compute_scale<opmath_t>(
        input_depth, output_depth, align_corners, scales[0]);
    const auto height_scale = area_pixel_compute_scale<opmath_t>(
        input_height, output_height, align_corners, scales[1]);
    const auto width_scale = area_pixel_compute_scale<opmath_t>(
        input_width, output_width, align_corners, scales[2]);

    auto input_indexr = [=](int64_t n, int64_t d, int64_t h, int64_t w) {
      return input_data + n * input_depth * input_height * input_width * channels +
          d * input_height * input_width * channels +
          h * input_width * channels + w * channels;
    };

    // NOLINTNEXTLINE(cppcoreguidelines-init-variables)
    int64_t id0, id1, ih0, ih1, iw0, iw1;
    opmath_t d0lambda, d1lambda, h0lambda, h1lambda, w0lambda, w1lambda;
    for (const auto n : c10::irange(begin, end)) {
      for (const auto od : c10::irange(output_depth)) {
        compute_source_index_and_lambda(
            id0, id1, d0lambda, d1lambda, depth_scale, od, input_depth, output_depth, align_corners);
        for (const auto oh : c10::irange(output_height)) {
          compute_source_index_and_lambda(
              ih0, ih1, h0lambda, h1lambda, height_scale, oh, input_height, output_height, align_corners);
          for (const auto ow : c10::irange(output_width)) {
            compute_source_index_and_lambda(
                iw0, iw1, w0lambda, w1lambda, width_scale, ow, input_width, output_width, align_corners);

            scalar_t* out = output_data + n * output_slice_size +
                od * output_height * output_width * channels +
                oh * output_width * channels + ow * channels;
            scalar_t* i000 = input_indexr(n, id0, ih0, iw0);
            scalar_t* i001 = input_indexr(n, id0, ih0, iw1);
            scalar_t* i010 = input_indexr(n, id0, ih1, iw0);
            scalar_t* i011 = input_indexr(n, id0, ih1, iw1);
            scalar_t* i100 = input_indexr(n, id1, ih0, iw0);
            scalar_t* i101 = input_indexr(n, id1, ih0, iw1);
            scalar_t* i110 = input_indexr(n, id1, ih1, iw0);
            scalar_t* i111 = input_indexr(n, id1, ih1, iw1);
            opmath_t w000 = d0lambda * h0lambda * w0lambda;
            opmath_t w001 = d0lambda * h0lambda * w1lambda;
            opmath_t w010 = d0lambda * h1lambda * w0lambda;
            opmath_t w011 = d0lambda * h1lambda * w1lambda;
            opmath_t w100 = d1lambda * h0lambda * w0lambda;
            opmath_t w101 = d1lambda * h0lambda * w1lambda;
            opmath_t w110 = d1lambda * h1lambda * w0lambda;
            opmath_t w111 = d1lambda * h1lambda * w1lambda;

            int64_t size = channels;
            int64_t d = 0;
            for (; d < size - (size % Vec::size()); d += Vec::size()) {
              auto out_vec = interpolate(
                  i000 + d, w000, i001 + d, w001, i010 + d, w010, i011 + d, w011,
                  i100 + d, w100, i101 + d, w101, i110 + d, w110, i111 + d, w111);
              out_vec.store(out + d);
            }
            for (; d < size; d++) {
              out[d] =
                  i000[d] * w000 + i001[d] * w001 + i010[d] * w010 + i011[d] * w011 +
                  i100[d] * w100 + i101[d] * w101 + i110[d] * w110 + i111[d] * w111;
            }
          }
        }
      }
    }
  };

  if (ndim == 4) {
    // upsample nearest 2d
    at::parallel_for(0, num_batches, at::internal::GRAIN_SIZE / output_slice_size / 4, loop2d);
  } else {
    // upsample nearest 3d
    TORCH_INTERNAL_ASSERT(ndim == 5);
    at::parallel_for(0, num_batches, at::internal::GRAIN_SIZE / output_slice_size / 8, loop3d);
  }

  if (!output_.is_contiguous(channels_last_memory_format)) {
    output_.copy_(output);
  }
}

// Helper structs to use with upsample_generic_Nd_kernel_impl
struct HelperInterpBase {

  static inline void init_indices_weights(
    at::ScalarType output_type,
    std::vector<Tensor> & output, int64_t output_size, int64_t ndims,
    int64_t reshape_dim, int interp_size
  ) {

    auto new_shape = std::vector<int64_t>(ndims, 1);
    new_shape[reshape_dim] = output_size;

    for (const auto j C10_UNUSED : c10::irange(interp_size)) {
      output.emplace_back(empty(new_shape, CPU(c10::CppTypeToScalarType<int64_t>())));
      output.emplace_back(empty(new_shape, CPU(output_type)));
    }
  }

  template <typename scalar_t, typename aa_filter_fn_t>
  static inline void _compute_weights_aa(
    const int64_t i, const int64_t input_size, const scalar_t scale, const scalar_t support,
    scalar_t* wt_ptr, const int64_t interp_size, aa_filter_fn_t filter_fn,
    int64_t& xmin, int64_t& xsize, bool antialias
  ) {

    scalar_t center = scale * (i + 0.5);
    scalar_t total_w = 0.0;
    scalar_t invscale = (scale >= 1.0 && antialias) ? 1.0 / scale : 1.0;
    xmin = std::max(
        static_cast<int64_t>(center - support + 0.5), static_cast<int64_t>(0));
    xsize = std::min(static_cast<int64_t>(center + support + 0.5), input_size) -
        xmin;

    int64_t j = 0;
    for (; j < xsize; j++) {
      scalar_t w = filter_fn((j + xmin - center + 0.5) * invscale);
      wt_ptr[j] = w;
      total_w += w;
    }
    for (j = 0; j < xsize; j++) {
      if (total_w != 0.0) {
        wt_ptr[j] /= total_w;
        // std::cout << "wt_ptr[j] = " << wt_ptr[j] << std::endl;
      }
    }
    for (; j < interp_size; j++) {
      wt_ptr[j] = static_cast<scalar_t>(0.0);
    }
  }

  template <typename scalar_t, typename aa_filter_fn_t, int weight_index_stride=sizeof(scalar_t)>
  static inline std::tuple<std::vector<Tensor>, int> _compute_indices_weights_aa(
    int64_t input_size, int64_t output_size, int64_t stride, int64_t ndims,
    int64_t reshape_dim, scalar_t scale,
    int interp_size, aa_filter_fn_t aa_filter_fn
  ) {

    std::vector<Tensor> output;

    scalar_t support =
        (scale >= 1.0) ? (interp_size * 0.5) * scale : interp_size * 0.5;
    interp_size = (int)ceilf(support) * 2 + 1;

    auto new_shape = std::vector<int64_t>(ndims, 1);
    new_shape[reshape_dim] = output_size;

    // Bounds approach as in PIL: xmin/xmax
    output.emplace_back(
        empty(new_shape, CPU(c10::CppTypeToScalarType<int64_t>())));
    output.emplace_back(
        empty(new_shape, CPU(c10::CppTypeToScalarType<int64_t>())));
    output.emplace_back(
        empty(new_shape, CPU(c10::CppTypeToScalarType<int64_t>())));

    {
      // Weights
      new_shape[reshape_dim] = output_size * interp_size;
      auto wts = empty(new_shape, CPU(c10::CppTypeToScalarType<scalar_t>()));
      auto strides = wts.strides().vec();
      strides[reshape_dim] = 0;
      new_shape[reshape_dim] = output_size;
      wts = wts.as_strided(new_shape, strides);
      output.emplace_back(wts);
      // Weights indices
      output.emplace_back(
          empty(new_shape, CPU(c10::CppTypeToScalarType<int64_t>())));
    }

    int64_t* idx_ptr_xmin = output[0].data_ptr<int64_t>();
    int64_t* idx_ptr_size = output[1].data_ptr<int64_t>();
    int64_t* idx_ptr_stride = output[2].data_ptr<int64_t>();
    scalar_t* wt_ptr = output[3].data_ptr<scalar_t>();
    int64_t* wt_idx_ptr = output[4].data_ptr<int64_t>();

    int64_t xmin, xmax;

    for (const auto i : c10::irange(output_size)) {
      HelperInterpBase::_compute_weights_aa(
          i,
          input_size,
          scale,
          support,
          wt_ptr + i * interp_size,
          interp_size,
          aa_filter_fn,
          xmin,
          xmax,
          /*antialias=*/true);

      idx_ptr_xmin[i] = xmin * stride;
      idx_ptr_size[i] = xmax;
      idx_ptr_stride[i] = stride;
      wt_idx_ptr[i] = i * interp_size * weight_index_stride;
    }
    return {output, interp_size};
  }

  template <typename aa_filter_fn_t>
  static inline std::tuple<std::vector<Tensor>, int, unsigned int> _compute_indices_int16_weights_aa(
    int64_t input_size, int64_t output_size, int64_t stride, int64_t ndims,
    int64_t reshape_dim, bool align_corners, const c10::optional<double> opt_scale,
    int interp_size, aa_filter_fn_t aa_filter_fn, bool antialias
  ) {

    double scale = area_pixel_compute_scale<double>(
        input_size, output_size, align_corners, opt_scale);

<<<<<<< HEAD
    std::vector<Tensor> indices_weights;
    std::tie(indices_weights, interp_size) = HelperInterpBase::_compute_indices_weights_aa<double, aa_filter_fn_t, sizeof(short)>(
        input_size, output_size, stride, ndims, reshape_dim, scale, interp_size, aa_filter_fn);
=======
    double support;
    if (antialias) {
        support = (scale >= 1.0) ? (interp_size * 0.5) * scale : interp_size * 0.5;
        interp_size = (int)ceil(support) * 2 + 1;
    } else {
        support = interp_size * 0.5;
    }

    auto new_shape = std::vector<int64_t>(ndims, 1);
    new_shape[reshape_dim] = output_size;

    // Bounds approach as in PIL: xmin/xmax
    indices_weights.emplace_back(
        empty(new_shape, CPU(c10::CppTypeToScalarType<int64_t>())));
    indices_weights.emplace_back(
        empty(new_shape, CPU(c10::CppTypeToScalarType<int64_t>())));
    indices_weights.emplace_back(
        empty(new_shape, CPU(c10::CppTypeToScalarType<int64_t>())));

    {
      // Weights
      new_shape[reshape_dim] = output_size * interp_size;
      auto wts = empty(new_shape, CPU(c10::CppTypeToScalarType<double>()));
      auto strides = wts.strides().vec();
      strides[reshape_dim] = 0;
      new_shape[reshape_dim] = output_size;
      wts = wts.as_strided(new_shape, strides);
      indices_weights.emplace_back(wts);
      // Weights indices
      indices_weights.emplace_back(
          empty(new_shape, CPU(c10::CppTypeToScalarType<int64_t>())));
    }

    int64_t* idx_ptr_xmin = indices_weights[0].data_ptr<int64_t>();
    int64_t* idx_ptr_size = indices_weights[1].data_ptr<int64_t>();
    int64_t* idx_ptr_stride = indices_weights[2].data_ptr<int64_t>();
    double * wt_ptr = indices_weights[3].data_ptr<double>();
    int64_t* wt_idx_ptr = indices_weights[4].data_ptr<int64_t>();

    int64_t xmin, xmax;

    for (const auto i : c10::irange(output_size)) {
      HelperInterpBase::_compute_weights_aa(
          i,
          input_size,
          scale,
          support,
          wt_ptr + i * interp_size,
          interp_size,
          aa_filter_fn,
          xmin,
          xmax,
          antialias);

      idx_ptr_xmin[i] = xmin * stride;
      idx_ptr_size[i] = xmax;
      idx_ptr_stride[i] = stride;
      // weight indices will be directly for rescaled weights as short
      wt_idx_ptr[i] = i * interp_size * sizeof(short);
    }
>>>>>>> 4d3633eb

    // Rescale float weights to int16 and compute weights precision
    auto weights_f64 = indices_weights[3];
    double * data_f64 = weights_f64.data_ptr<double>();
    int64_t weights_f64_size = output_size * interp_size;
    // can't use weights_f64.max() here as tensor is restrided
    double w_max = data_f64[0];
    for (const auto i : c10::irange(weights_f64_size)) {
        double v = data_f64[i];
        if (w_max < v) {
            w_max = v;
        }
    }

    // Copied from PIL-SIMD, https://github.com/uploadcare/pillow-simd/blob/668aa48d12305b8f093958792a5e4f690c2583d6/src/libImaging/Resample.c
    unsigned int weights_precision = 0;
    for (weights_precision = 0; weights_precision < 22; weights_precision += 1) {
        int next_value = (int) (0.5 + w_max * (1 << (weights_precision + 1)));
        if (next_value >= (1 << 15))
            break;
    }

    // rescale float values to int16, we use the same buffer as PIL-SIMD
    short * data_i16 = (short *) data_f64;
    for (const auto i : c10::irange(weights_f64_size)) {
      double v = data_f64[i];
      if (v < 0) {
          data_i16[i] = (int) (-0.5 + v * (1 << weights_precision));
      } else {
          data_i16[i] = (int) (0.5 + v * (1 << weights_precision));
      }
    }

    return {indices_weights, interp_size, weights_precision};
  }



};

struct HelperInterpNearest : public HelperInterpBase {
  // This structure implements outdated and buggy method to compute indices
  // for nearest neighbours interpolation
  // We keep this structure for BC and consider as deprecated.
  // See HelperInterpNearestExact as replacement

  static const int interp_size = 1;

  static inline void init_indices_weights(
    at::ScalarType output_type,
    std::vector<Tensor> & output, int64_t output_size, int64_t ndims,
    int64_t reshape_dim, int interp_size
  ) {
    auto new_shape = std::vector<int64_t>(ndims, 1);
    new_shape[reshape_dim] = output_size;

    for (const auto j C10_UNUSED : c10::irange(interp_size)) {
      output.emplace_back(empty(new_shape, CPU(c10::CppTypeToScalarType<int64_t>())));
      // Defines weights for consistency, but not used
      output.emplace_back(at::ones(new_shape, CPU(output_type)));
    }
  }

  // Compute nearest mode indices and weights for each interpolated dimension
  // indices_weights = {
  //      {indices_0, 1.0, },  // dim -n
  //      {indices_0, 1.0, },  // dim -(n-1)
  //      ...
  //      {indices_0, 1.0, },  // dim -1
  // }
  // Indices and weights are reshaped as (1, 1, ..., N, ..., 1, 1) to
  // fit input/output tensors.
  // Indices are already containing the strides to optimize the computations
  static inline std::vector<Tensor> compute_indices_weights(
    at::ScalarType scalar_type,
    int64_t input_size, int64_t output_size, int64_t stride, int64_t ndims,
    int64_t reshape_dim, bool align_corners, const c10::optional<double> opt_scale
  ) {

    TORCH_INTERNAL_ASSERT(!align_corners);
    // NOLINTNEXTLINE(cppcoreguidelines-init-variables)
    std::vector<Tensor> output;
    HelperInterpNearest::init_indices_weights(
      scalar_type, output, output_size, ndims, reshape_dim, HelperInterpNearest::interp_size);

    AT_DISPATCH_FLOATING_TYPES_AND(
      ScalarType::BFloat16, scalar_type, "compute_indices_weights_nearest", [&] {
        scalar_t scale = area_pixel_compute_scale<scalar_t>(input_size, output_size, align_corners, opt_scale);

        auto input_index_ptr = output[0].data_ptr<int64_t>();
        int64_t input_index;

        // Indices are computed as following:
        // scale = 1.0 * isize / osize
        // index_f32 = (output_index) * scale
        // input_index = floor(index_f32)
        // Same as OpenCV INTER_NEAREST
        using opmath_t = at::opmath_type<scalar_t>;
        for (const auto i : c10::irange(output_size)) {
          const auto real_input_index =
              area_pixel_compute_source_index<opmath_t>(
                  scale, i, /*align_corners=*/true, /*cubic=*/false);
          input_index = static_cast<int64_t>(floorf(real_input_index));
          input_index_ptr[i] = static_cast<int64_t>(std::min(input_index, input_size - 1)) * stride;
        }
      }
    );
    return output;
  }

};

struct HelperInterpNearestExact : public HelperInterpNearest {

  // Compute nearest mode indices and weights for each interpolated dimension
  // indices_weights = {
  //      {indices_0, 1.0, },  // dim -n
  //      {indices_0, 1.0, },  // dim -(n-1)
  //      ...
  //      {indices_0, 1.0, },  // dim -1
  // }
  // Indices and weights are reshaped as (1, 1, ..., N, ..., 1, 1) to
  // fit input/output tensors.
  // Indices are already containing the strides to optimize the computations
  static inline std::vector<Tensor> compute_indices_weights(
    at::ScalarType scalar_type,
    int64_t input_size, int64_t output_size, int64_t stride, int64_t ndims,
    int64_t reshape_dim, bool align_corners, const c10::optional<double> opt_scale
  ) {

    TORCH_INTERNAL_ASSERT(!align_corners);
    // NOLINTNEXTLINE(cppcoreguidelines-init-variables)
    std::vector<Tensor> output;
    HelperInterpNearest::init_indices_weights(
      scalar_type, output, output_size, ndims, reshape_dim, HelperInterpNearest::interp_size);

    AT_DISPATCH_FLOATING_TYPES(
      scalar_type, "compute_indices_weights_nearest", [&] {
        scalar_t scale = area_pixel_compute_scale<scalar_t>(input_size, output_size, align_corners, opt_scale);

        auto input_index_ptr = output[0].data_ptr<int64_t>();
        int64_t input_index;

        // Indices should be computed as following:
        // scale = 1.0 * isize / osize
        // index_f32 = (output_index + 0.5) * scale - 0.5
        // input_index = round(index_f32)
        // Same as Pillow and Scikit-Image/Scipy ndi.zoom
        using opmath_t = at::opmath_type<scalar_t>;
        for (const auto i : c10::irange(output_size)) {
          const auto real_input_index =
              area_pixel_compute_source_index<opmath_t>(
                  scale, i, /*align_corners=*/align_corners, /*cubic=*/false);
          input_index = static_cast<int64_t>(floorf(real_input_index + 0.5));
          input_index_ptr[i] = static_cast<int64_t>(std::min(input_index, input_size - 1)) * stride;
        }
      }
    );
    return output;
  }
};

struct HelperInterpLinear : public HelperInterpBase {

  static const int interp_size = 2;

  // Compute indices and weights for each interpolated dimension
  // indices_weights = {
  //      {indices_0, weights_0, indices_1, weights_1},  // dim -n
  //      {indices_0, weights_0, indices_1, weights_1},  // dim -(n-1)
  //      ...
  //      {indices_0, weights_0, indices_1, weights_1},  // dim -1
  // }
  // Indices and weights are reshaped as (1, 1, ..., N, ..., 1, 1) to
  // fit input/output tensors.
  // Indices are already containing the strides to optimize the computations
  static inline std::vector<Tensor> compute_indices_weights(
    at::ScalarType scalar_type,
    int64_t input_size, int64_t output_size, int64_t stride, int64_t ndims, int64_t reshape_dim,
    bool align_corners, const c10::optional<double> opt_scale
  ) {
    // NOLINTNEXTLINE(cppcoreguidelines-init-variables)
    std::vector<Tensor> output;
    HelperInterpLinear::init_indices_weights(
      scalar_type, output, output_size, ndims, reshape_dim, HelperInterpLinear::interp_size);
    AT_DISPATCH_FLOATING_TYPES_AND(
      ScalarType::BFloat16, scalar_type, "compute_indices_weights_linear", [&] {
        scalar_t scale = area_pixel_compute_scale<scalar_t>(input_size, output_size, align_corners, opt_scale);

        auto input_index0_ptr = output[0].data_ptr<int64_t>();
        auto lambda0_ptr = output[1].data_ptr<scalar_t>();
        auto input_index1_ptr = output[2].data_ptr<int64_t>();
        auto lambda1_ptr = output[3].data_ptr<scalar_t>();

        for (const auto i : c10::irange(output_size)) {

          compute_source_index_and_lambda<scalar_t>(
            input_index0_ptr[i], input_index1_ptr[i],
            lambda0_ptr[i], lambda1_ptr[i],
            scale, i, input_size, output_size, align_corners
          );
          // put stride into indices
          // index values correspond to input indices (0, 1, 2, 3, ...)
          // when multiplied by input stride, maximum possible value
          // input_size[dim-1] * input_size[dim-2] * ... for the given dimension.
          input_index0_ptr[i] *= stride;
          input_index1_ptr[i] *= stride;
        }
      }
    );
    return output;
  }

  // taken from
  // https://github.com/python-pillow/Pillow/blob/6812205f18ca4ef54372e87e1a13ce4a859434df/
  // src/libImaging/Resample.c#L20-L29
  template<typename scalar_t>
  static inline scalar_t aa_filter(scalar_t x) {
    if (x < 0.0) {
      x = -x;
    }
    if (x < 1.0) {
      return 1.0 - x;
    }
    return 0.0;
  }

  static inline std::vector<Tensor> compute_indices_weights_aa(
    at::ScalarType scalar_type,
    int64_t input_size,
    int64_t output_size,
    int64_t stride,
    int64_t ndims,
    int64_t reshape_dim,
    bool align_corners,
    const c10::optional<double> opt_scale
  ) {

    std::vector<Tensor> indices_weights;
    AT_DISPATCH_FLOATING_TYPES(
      scalar_type, "compute_indices_weights_aa", [&] {

        scalar_t scale = area_pixel_compute_scale<scalar_t>(
            input_size, output_size, align_corners, opt_scale);

        auto interp_size = HelperInterpLinear::interp_size;
        int unused;

        std::tie(indices_weights, unused) = HelperInterpLinear::_compute_indices_weights_aa<scalar_t>(
            input_size,
            output_size,
            stride,
            ndims,
            reshape_dim,
            scale,
            interp_size,
            &HelperInterpLinear::aa_filter<scalar_t>);
      }
    );
    return indices_weights;
  }

  static inline std::tuple<std::vector<Tensor>, int, unsigned int> compute_indices_int16_weights_aa(
    int64_t input_size,
    int64_t output_size,
    int64_t stride,
    int64_t ndims,
    int64_t reshape_dim,
    bool align_corners,
    const c10::optional<double> opt_scale,
    bool antialias
  ) {

    auto interp_size = HelperInterpLinear::interp_size;
    auto fn = HelperInterpLinear::aa_filter<double>;
    return HelperInterpLinear::_compute_indices_int16_weights_aa(
        input_size, output_size, stride, ndims, reshape_dim,
        align_corners, opt_scale, interp_size, fn, antialias);
  }
};

struct HelperInterpCubic : public HelperInterpBase {

  static const int interp_size = 4;

  // Compute indices and weights for each interpolated dimension
  // indices_weights = {
  //      {indices_0, weights_0, indices_1, weights_1, ..., indices_3, weights_3},  // dim -n
  //      {indices_0, weights_0, indices_1, weights_1, ..., indices_3, weights_3},  // dim -(n-1)
  //      ...
  //      {indices_0, weights_0, indices_1, weights_1, ..., indices_3, weights_3},  // dim -1
  // }
  // Indices and weights are reshaped as (1, 1, ..., N, ..., 1, 1) to
  // fit input/output tensors.
  // Indices are already containing the strides to optimize the computations
  static inline std::vector<Tensor> compute_indices_weights(
    at::ScalarType scalar_type,
    int64_t input_size, int64_t output_size, int64_t stride, int64_t ndims, int64_t reshape_dim,
    bool align_corners, const c10::optional<double> opt_scale
  ) {
    // NOLINTNEXTLINE(cppcoreguidelines-init-variables)
    std::vector<Tensor> output;
    HelperInterpCubic::init_indices_weights(
      scalar_type, output, output_size, ndims, reshape_dim, HelperInterpCubic::interp_size);

    AT_DISPATCH_FLOATING_TYPES_AND(
      ScalarType::BFloat16, scalar_type, "compute_indices_weights_cubic", [&] {
        scalar_t scale = area_pixel_compute_scale<scalar_t>(input_size, output_size, align_corners, opt_scale);

        int64_t input_index;
        int64_t zero = static_cast<int64_t>(0);
        // NOLINTNEXTLINE(cppcoreguidelines-avoid-c-arrays,modernize-avoid-c-arrays)
        scalar_t coeffs[4];

        int64_t * idx_ptr;
        scalar_t * wt_ptr;
        using opmath_t = at::opmath_type<scalar_t>;
        for (const auto i : c10::irange(output_size)) {
          const auto real_input_index =
              area_pixel_compute_source_index<opmath_t>(
                  scale, i, align_corners, /*cubic=*/true);
          input_index = static_cast<int64_t>(floorf(real_input_index));
          get_cubic_upsample_coefficients<scalar_t>(coeffs, real_input_index - input_index);

          for (const auto j : c10::irange(interp_size)) {
            idx_ptr = output[2 * j + 0].data_ptr<int64_t>();
            idx_ptr[i] = static_cast<int64_t>(std::max(std::min(input_index + j - 1, input_size - 1), zero)) * stride;
            wt_ptr = output[2 * j + 1].data_ptr<scalar_t>();
            wt_ptr[i] = coeffs[j];
          }
        }
      }
    );
    return output;
  }

  // taken from
  // https://github.com/python-pillow/Pillow/blob/6812205f18ca4ef54372e87e1a13ce4a859434df/
  // src/libImaging/Resample.c#L46-L62
  template<typename scalar_t>
  static inline scalar_t aa_filter(scalar_t x) {
    // https://en.wikipedia.org/wiki/Bicubic_interpolation#Bicubic_convolution_algorithm
#define a -0.5
    if (x < 0.0) {
      x = -x;
    }
    if (x < 1.0) {
      return ((a + 2.0) * x - (a + 3.0)) * x * x + 1;
    }
    if (x < 2.0) {
      return (((x - 5) * x + 8) * x - 4) * a;
    }
    return 0.0;
#undef a
  }

  // TODO: unify with above? The only difference is the -0.75 value instead of
  // 0.5, for it to be consistent with `get_cubic_upsample_coefficients()` used
  // for float dtypes in aten/src/ATen/native/UpSample.h
  template<typename scalar_t>
  static inline scalar_t no_aa_filter(scalar_t x) {
    // https://en.wikipedia.org/wiki/Bicubic_interpolation#Bicubic_convolution_algorithm
#define a -0.75
    if (x < 0.0) {
      x = -x;
    }
    if (x < 1.0) {
      return ((a + 2.0) * x - (a + 3.0)) * x * x + 1;
    }
    if (x < 2.0) {
      return (((x - 5) * x + 8) * x - 4) * a;
    }
    return 0.0;
#undef a
  }

  static inline std::vector<Tensor> compute_indices_weights_aa(
    at::ScalarType scalar_type,
    int64_t input_size,
    int64_t output_size,
    int64_t stride,
    int64_t ndims,
    int64_t reshape_dim,
    bool align_corners,
    const c10::optional<double> opt_scale
  ) {

    std::vector<Tensor> indices_weights;
    AT_DISPATCH_FLOATING_TYPES(
      scalar_type, "compute_indices_weights_aa", [&] {

        scalar_t scale = area_pixel_compute_scale<scalar_t>(
            input_size, output_size, align_corners, opt_scale);

        auto interp_size = HelperInterpCubic::interp_size;
        int unused;

        std::tie(indices_weights, unused) = HelperInterpCubic::_compute_indices_weights_aa<scalar_t>(
            input_size,
            output_size,
            stride,
            ndims,
            reshape_dim,
            scale,
            interp_size,
            &HelperInterpCubic::aa_filter<scalar_t>);
      }
    );
    return indices_weights;
  }

  static inline std::tuple<std::vector<Tensor>, int, unsigned int> compute_indices_int16_weights_aa(
    int64_t input_size,
    int64_t output_size,
    int64_t stride,
    int64_t ndims,
    int64_t reshape_dim,
    bool align_corners,
    const c10::optional<double> opt_scale,
    bool antialias
  ) {

    auto interp_size = HelperInterpCubic::interp_size;
    auto fn = antialias ? HelperInterpCubic::aa_filter<double>: HelperInterpCubic::no_aa_filter<double>;
    return HelperInterpCubic::_compute_indices_int16_weights_aa(
        input_size, output_size, stride, ndims, reshape_dim,
        align_corners, opt_scale, interp_size, fn, antialias);
  }

};

// Generic upsampling interpolation kernel for N-d case.
// Input is assumed to be like NCHW, NCL, NCKHW - interpolated spatial dimension
// are those from the end up to batch size N and number of channels C.
//
// Internally, it uses TensorIterator to optimize the computations.
// - out_ndims is the number of interpolated dims: 1, 2, 3
// - scale_type is template type for scales, typically c10::optional<double>
// - template<typename> class F is one of the above structs to compute indices and weights
template <int out_ndims, typename scale_type, class F>
void upsample_generic_Nd_kernel_impl(
    const Tensor& output,
    const Tensor& input,
    bool align_corners,
    const scale_type& scales) {

  // input can be NCHW, NCL or NCKHW
  auto shape = input.sizes().vec();
  auto strides = input.strides().vec();
  auto oshape = output.sizes();

  TORCH_INTERNAL_ASSERT(
    shape.size() == oshape.size() && shape.size() == 2 + out_ndims
  );
  TORCH_INTERNAL_ASSERT(strides.size() == 2 + out_ndims);

  for (const auto i : c10::irange(out_ndims)) {
    shape[i + 2] = oshape[i + 2];
    strides[i + 2] = 0;
  }
  auto restrided_input = input.as_strided(shape, strides);

  // NOLINTNEXTLINE(cppcoreguidelines-init-variables)
  std::vector<std::vector<Tensor>> indices_weights;

  constexpr int interp_size = F::interp_size;
  auto input_scalar_type = input.scalar_type();
  if ((interp_size == 1 && input_scalar_type == at::ScalarType::Byte)) {
    // nearest also supports uint8 tensor, but we have to use float
    // with compute_indices_weights
    input_scalar_type = at::ScalarType::Float;
  }

  for (const auto i : c10::irange(out_ndims)) {
    // NOLINTNEXTLINE(performance-inefficient-vector-operation)
    indices_weights.emplace_back(
      F::compute_indices_weights(
        input_scalar_type, input.size(i + 2), oshape[i + 2],
        input.stride(i + 2) * input.element_size(),
        input.dim(), i + 2, align_corners, scales[i]
      )
    );
  }

  TensorIteratorConfig config;
  config.check_all_same_dtype(false)
    .declare_static_dtype_and_device(input.scalar_type(), input.device())
    .add_output(output)
    .add_input(restrided_input);

  for (auto & idx_weight: indices_weights) {
    for (auto& tensor : idx_weight) {
      config.add_input(tensor);
    }
  }

  auto iter = config.build();

  if (interp_size > 1) {
    // Nearest also supports uint8 tensor, so need to handle it separately
    AT_DISPATCH_FLOATING_TYPES_AND(
        at::ScalarType::BFloat16, iter.dtype(), "upsample_generic_Nd", [&] {
        // MSVC can not catch constexpr int interp_size here
        constexpr int mode = F::interp_size;
        cpu_upsample_generic<scalar_t, out_ndims, mode>(iter);
    });
  } else {
    AT_DISPATCH_FLOATING_TYPES_AND2(at::ScalarType::Byte, at::ScalarType::BFloat16,
        iter.dtype(), "upsample_generic_Nd", [&] {
        constexpr int mode = F::interp_size;
        cpu_upsample_generic<scalar_t, out_ndims, mode>(iter);
    });
  }
}

template <typename scalar_t, bool is_horizontal>
void cpu_upsample_generic_aa(at::TensorIterator& iter, unsigned int weights_precision) {

  auto loop = [&](char** data, const int64_t* strides, int64_t n) {

#ifdef VERBOSE
    if (TI_SHOW_STRIDES) {
      std::cout << "AA TI_SHOW: N=" << n << std::endl;
      std::cout << "AA TI_SHOW_STRIDES: "
        << strides[0] << " "
        << strides[1] << " | ";

      constexpr int m = 3 + 2;
      int ndims = 1;
      for (int i=0; i<ndims; i++) {
        for (int j=0; j<m; j++) {
          std::cout << strides[m * i + j + 2] << " ";
        }
        std::cout << "| ";
      }
      std::cout << std::endl;
    }
#endif

    if (is_horizontal) {

#ifdef VERBOSE
      std::cout << "AA TI_BASIC_LOOP -> NONZERO STRIDES" << std::endl << std::flush;
#endif
      // Strides are : X 0 | 8 8 8 0 8
      // upsampling data within a contiguous dimension (aka horizontal resampling)
      basic_loop_aa_single_dim_nonzero_strides<scalar_t>(
          data, strides, n, weights_precision);

    } else {
#ifdef VERBOSE
      std::cout << "AA TI_BASIC_LOOP -> ZERO STRIDES" << std::endl << std::flush;
#endif
      // Strides are : X Y | 0 0 0 0 0
      // upsampling data between contiguous dimensions (aka vertical resampling)
      basic_loop_aa_single_dim_zero_strides<scalar_t>(
          data, strides, n, weights_precision);
    }
  };

  iter.for_each(loop);
}

// Generic separable upsampling interpolation kernels for N-d case with anti-aliasing
template <int out_ndims, typename scale_type, class F, bool is_horizontal>
void _separable_upsample_generic_Nd_kernel_impl_single_dim(
    const Tensor& output,
    const Tensor& input,
    int interp_dim,
    bool align_corners,
    const scale_type& scales,
    bool antialias) {

  // input can be NCHW, NCL or NCKHW
  auto shape = input.sizes().vec();
  auto strides = input.strides().vec();
  auto oshape = output.sizes();

  TORCH_INTERNAL_ASSERT(
      shape.size() == oshape.size() && shape.size() == 2 + out_ndims);
  TORCH_INTERNAL_ASSERT(strides.size() == 2 + out_ndims);

  for (const auto i : c10::irange(out_ndims)) {
    shape[i + 2] = oshape[i + 2];
  }
  strides[interp_dim] = 0;
  auto restrided_input = input.as_strided(shape, strides);

  auto input_scalar_type = input.scalar_type();

#ifdef VERBOSE
  std::cout << "interp_dim: " << interp_dim << ", oshape: " << oshape << std::endl;
#endif

  std::vector<Tensor> indices_weights;
  unsigned int weights_precision = 0;
  int unused;

  if (input_scalar_type == at::kByte) {
    std::tie(indices_weights, unused, weights_precision) =
      F::compute_indices_int16_weights_aa(
        input.size(interp_dim), oshape[interp_dim],
        input.stride(interp_dim) * input.element_size(),
        input.dim(), interp_dim, align_corners, scales[interp_dim - 2],
        antialias);
    TORCH_INTERNAL_ASSERT(weights_precision > 0);
  } else {
    TORCH_INTERNAL_ASSERT(antialias);
    indices_weights =
      F::compute_indices_weights_aa(
        input_scalar_type, input.size(interp_dim), oshape[interp_dim],
        input.stride(interp_dim) * input.element_size(),
        input.dim(), interp_dim, align_corners, scales[interp_dim - 2]);
  }

  TensorIteratorConfig config;
  config.check_all_same_dtype(false)
      .declare_static_dtype_and_device(input.scalar_type(), input.device())
      .add_output(output)
      .add_input(restrided_input);

  for (auto& tensor : indices_weights) {
    config.add_input(tensor);
  }

  auto iter = config.build();

  AT_DISPATCH_FLOATING_TYPES_AND(
      at::ScalarType::Byte, iter.dtype(), "upsample_generic_Nd_aa", [&] {
        cpu_upsample_generic_aa<scalar_t, is_horizontal>(iter, weights_precision);
      });
}

template <int out_ndims, typename scale_type, class F>
void separable_upsample_generic_Nd_kernel_impl(
    const Tensor& output,
    const Tensor& input,
    bool align_corners,
    const scale_type& scales,
    bool antialias) {

  auto output_shape = output.sizes();
  auto input_shape = input.sizes();
  auto temp_oshape = input_shape.vec();
  at::Tensor temp_output, temp_input = input;

  int interp_dim = 0;
  // Precompute the number of single dim resize method invocations
  // to avoid copying temporary buffer to output
  int num_single_dim_ops = 0;
  for (const auto i : c10::irange(out_ndims)) {
    interp_dim = 2 + out_ndims - 1 - i;
    if (output_shape[interp_dim] != input_shape[interp_dim]) {
      num_single_dim_ops += 1;
    }
  }

  // upsampling data within the contiguous dimension (aka horizontal resampling)
  interp_dim = 2 + out_ndims - 1;
  if (output_shape[interp_dim] != input_shape[interp_dim]) {

    num_single_dim_ops -= 1;
    if (num_single_dim_ops > 0) {
      temp_oshape[interp_dim] = output_shape[interp_dim];
      temp_output = at::empty(temp_oshape, input.options());
    } else {
      temp_output = output;
    }

    _separable_upsample_generic_Nd_kernel_impl_single_dim<
        out_ndims,
        scale_t,
        F,
        true>(
        temp_output, temp_input, interp_dim, align_corners, scales, antialias);
    temp_input = temp_output;
  }

  // upsampling data between contiguous dimensions (aka vertical resampling)
  for (const auto i : c10::irange(1, out_ndims)) {
    interp_dim = 2 + out_ndims - 1 - i;
    if (output_shape[interp_dim] != input_shape[interp_dim]) {

      num_single_dim_ops -= 1;
      if (num_single_dim_ops > 0) {
        temp_oshape[interp_dim] = output_shape[interp_dim];
        temp_output = at::empty(temp_oshape, input.options());
      } else {
        temp_output = output;
      }

      _separable_upsample_generic_Nd_kernel_impl_single_dim<
          out_ndims,
          scale_t,
          F,
          false>(
          temp_output, temp_input, interp_dim, align_corners, scales, antialias);
      temp_input = temp_output;
    }
  }
}

void upsample_nearest1d_kernel_impl(
    const Tensor& output,
    const Tensor& input,
    c10::optional<double> scales_w) {
  upsample_generic_Nd_kernel_impl<1, scale_t, HelperInterpNearest>(
      output, input, false, {scales_w});
}

void _upsample_nearest_exact1d_kernel_impl(
    const Tensor& output,
    const Tensor& input,
    c10::optional<double> scales_w) {
  upsample_generic_Nd_kernel_impl<1, scale_t, HelperInterpNearestExact>(
    output, input, false, {scales_w});
}

int _use_vectorized_kernel_cond(
    const Tensor& output,
    const Tensor& input) {
      // This condition is used to know whether we should dispatch to a vectorized
      // kernel, or to the more general upsample_generic_Nd_kernel_impl(). For now,
      // the vectorized kernels are only optimized for channels_last and when C >= 4
      // (shape = NCHW). For a very wide range of use-cases (typically image or mask
      // resizing where we have C < 4), using upsample_generic_Nd_kernel_impl() is
      // actually faster. On top of that, bencharmks showed that this also depends on
      // the *output* size (output_H + output_W) , for both upsampling and
      // downsampling. The current 128 threshold was determined through benchmarks.
      return ((input.is_contiguous(at::MemoryFormat::ChannelsLast)) && (input.size(-3) > 3)) || ((output.size(-2) + output.size(-1)) <= 128);
}

void upsample_nearest2d_kernel_impl(
    const Tensor& output,
    const Tensor& input,
    c10::optional<double> scales_h,
    c10::optional<double> scales_w) {
  if (_use_vectorized_kernel_cond(output, input)) {
    AT_DISPATCH_FLOATING_TYPES_AND2(at::ScalarType::Byte, at::ScalarType::BFloat16,
        input.scalar_type(), "upsample_nearest2d_channels_last", [&] {
      cpu_upsample_nearest_channels_last<scalar_t, scale_t, nearest_idx>(output, input, {scales_h, scales_w});
    });
  } else {
    upsample_generic_Nd_kernel_impl<2, scale_t, HelperInterpNearest>(
      output, input, false, {scales_h, scales_w});
  }
}

void _upsample_nearest_exact2d_kernel_impl(
    const Tensor& output,
    const Tensor& input,
    c10::optional<double> scales_h,
    c10::optional<double> scales_w) {
  if (_use_vectorized_kernel_cond(output, input)) {
    AT_DISPATCH_FLOATING_TYPES_AND(at::ScalarType::Byte, input.scalar_type(), "upsample_nearest2d_channels_last", [&] {
      cpu_upsample_nearest_channels_last<scalar_t, scale_t, nearest_exact_idx>(output, input, {scales_h, scales_w});
    });
  } else {
    upsample_generic_Nd_kernel_impl<2, scale_t, HelperInterpNearestExact>(
      output, input, false, {scales_h, scales_w});
  }
}

void upsample_nearest3d_kernel_impl(
    const Tensor& output,
    const Tensor& input,
    c10::optional<double> scales_d,
    c10::optional<double> scales_h,
    c10::optional<double> scales_w) {
  if (input.is_contiguous(at::MemoryFormat::ChannelsLast3d)) {
    AT_DISPATCH_FLOATING_TYPES_AND2(at::ScalarType::Byte, at::ScalarType::BFloat16,
        input.scalar_type(), "upsample_nearest3d_channels_last", [&] {
      cpu_upsample_nearest_channels_last<scalar_t, scale_t, nearest_idx>(output, input, {scales_d, scales_h, scales_w});
    });
  } else {
    upsample_generic_Nd_kernel_impl<3, scale_t, HelperInterpNearest>(
      output, input, false, {scales_d, scales_h, scales_w});
  }
}

void _upsample_nearest_exact3d_kernel_impl(
    const Tensor& output,
    const Tensor& input,
    c10::optional<double> scales_d,
    c10::optional<double> scales_h,
    c10::optional<double> scales_w) {
  if (input.is_contiguous(at::MemoryFormat::ChannelsLast3d)) {
    AT_DISPATCH_FLOATING_TYPES_AND(at::ScalarType::Byte, input.scalar_type(), "upsample_nearest3d_channels_last", [&] {
      cpu_upsample_nearest_channels_last<scalar_t, scale_t, nearest_exact_idx>(output, input, {scales_d, scales_h, scales_w});
    });
  } else {
    upsample_generic_Nd_kernel_impl<3, scale_t, HelperInterpNearestExact>(
      output, input, false, {scales_d, scales_h, scales_w});
  }
}

void upsample_linear1d_kernel_impl(
    const Tensor& output,
    const Tensor& input,
    bool align_corners,
    c10::optional<double> scales_w) {
  upsample_generic_Nd_kernel_impl<1, scale_t, HelperInterpLinear>(
    output, input, align_corners, {scales_w});
}


void upsample_bilinear2d_kernel_impl_float(
    const Tensor& output,
    const Tensor& input,
    bool align_corners,
    c10::optional<double> scales_h,
    c10::optional<double> scales_w) {

  // See note above about _use_vectorized_kernel_cond(output, input). The extra cond is present
  // because benchmarks showed that with only 1 thread, images (C == 3) were
  // slightly faster with the vectorized kernel than with the generic one.
  // That's not the case for masks though (C == 1), which strongly benefit from
  // using the generic kernel.
  if ((_use_vectorized_kernel_cond(output, input)) || (at::get_num_threads() == 1 && input.size(-3) == 3)) {
    AT_DISPATCH_FLOATING_TYPES_AND(at::ScalarType::BFloat16, input.scalar_type(), "upsample_bilinear2d_channels_last", [&] {
      cpu_upsample_linear_channels_last<scalar_t, scale_t>(output, input, align_corners, {scales_h, scales_w});
    });
  } else {
    upsample_generic_Nd_kernel_impl<2, scale_t, HelperInterpLinear>(
      output, input, align_corners, {scales_h, scales_w});
  }
}

void upsample_bilinear2d_kernel_impl(
    const Tensor& output,
    const Tensor& input,
    bool align_corners,
    c10::optional<double> scales_h,
    c10::optional<double> scales_w) {

        // std::cout << "LOLOL " << std::endl;
  if (input.dtype() == at::kByte){
    #ifdef CPU_CAPABILITY_AVX2
      if ((input[0][0][0][0].item<uint8_t>() == 1) && input.size(1) <= 4) {
        // std::cout << "AAAA " << std::endl;
        input[0][0][0][0] = 0; // TODO: remove this atrocity !!!
        upsample_avx_bilinear_or_bicubic<scale_t, HelperInterpLinear>(input,
          output, align_corners, {scales_h, scales_w},
          /*antialias=*/false);
      } else {
        // std::cout << "BBBB" << std::endl;
        separable_upsample_generic_Nd_kernel_impl<2, scale_t, HelperInterpLinear>(
          output, input, align_corners, {scales_h, scales_w},
          /*antialias=*/false);
      }
    #else  // CPU_CAPABILITY_AVX2
        // std::cout << "CCCCC " << std::endl;
      separable_upsample_generic_Nd_kernel_impl<2, scale_t, HelperInterpLinear>(
        output, input, align_corners, {scales_h, scales_w},
        /*antialias=*/false);
    #endif  // CPU_CAPABILITY_AVX2  
  } 
  else {
        // std::cout << "DDDD " << std::endl;
    upsample_bilinear2d_kernel_impl_float(output, input, align_corners, scales_h, scales_w);
  }
}

template <class F>
void maybe_dispatch_to_avx_for_bilinear_or_bicubic_aa(
    const Tensor& output,
    const Tensor& input,
    bool align_corners,
    c10::optional<double> scales_h,
    c10::optional<double> scales_w) {
#ifdef CPU_CAPABILITY_AVX2
  // Don't worry about the weird "== 1" check, it's just a hack to check the AVX implem against the fallback. It will be removed
  // TODO: add more assumptions as needed
  if ((input[0][0][0][0].item<uint8_t>() == 1) && (input.dtype() == at::kByte) && (input.size(1) <= 4)) {
    input[0][0][0][0] = 0; // TODO: remove this atrocity !!!
    upsample_avx_bilinear_or_bicubic<scale_t, F>(
      input, output, align_corners, {scales_h, scales_w},
      /*antialias=*/true);
  } else {
    separable_upsample_generic_Nd_kernel_impl<2, scale_t, F>(
        output, input, align_corners, {scales_h, scales_w},
        /*antialias=*/true);
  }
#else // CPU_CAPABILITY_AVX2
  separable_upsample_generic_Nd_kernel_impl<2, scale_t, F>(
      output, input, align_corners, {scales_h, scales_w},
      /*antialias=*/true);
#endif // CPU_CAPABILITY_AVX2
}

void upsample_bilinear2d_aa_kernel_impl(
    const Tensor& output,
    const Tensor& input,
    bool align_corners,
    c10::optional<double> scales_h,
    c10::optional<double> scales_w) {
    maybe_dispatch_to_avx_for_bilinear_or_bicubic_aa<HelperInterpLinear>(
        output, input, align_corners, scales_h, scales_w
    );
}

void upsample_trilinear3d_kernel_impl(
    const Tensor& output,
    const Tensor& input,
    bool align_corners,
    c10::optional<double> scales_d,
    c10::optional<double> scales_h,
    c10::optional<double> scales_w) {
  if (input.is_contiguous(at::MemoryFormat::ChannelsLast3d)) {
    AT_DISPATCH_FLOATING_TYPES_AND(at::ScalarType::BFloat16, input.scalar_type(), "upsample_trilinear3d_channels_last", [&] {
      cpu_upsample_linear_channels_last<scalar_t, scale_t>(output, input, align_corners, {scales_d, scales_h, scales_w});
    });
  } else {
    upsample_generic_Nd_kernel_impl<3, scale_t, HelperInterpLinear>(
      output, input, align_corners, {scales_d, scales_h, scales_w});
  }
}

void upsample_bicubic2d_kernel_impl(
    const Tensor& output,
    const Tensor& input,
    bool align_corners,
    c10::optional<double> scales_h,
    c10::optional<double> scales_w) {
        // std::cout << "LOLOL " << std::endl;
  if (input.dtype() == at::kByte){
    #ifdef CPU_CAPABILITY_AVX2
      if ((input[0][0][0][0].item<uint8_t>() == 1) && input.size(1) <= 4) {
        // std::cout << "AAAA " << std::endl;
        input[0][0][0][0] = 0; // TODO: remove this atrocity !!!
        upsample_avx_bilinear_or_bicubic<scale_t, HelperInterpCubic>(input,
          output, align_corners, {scales_h, scales_w},
          /*antialias=*/false);
      } else {
        // std::cout << "BBBB" << std::endl;
        separable_upsample_generic_Nd_kernel_impl<2, scale_t, HelperInterpCubic>(
          output, input, align_corners, {scales_h, scales_w},
          /*antialias=*/false);
      }
    #else  // CPU_CAPABILITY_AVX2
        // std::cout << "CCCCC " << std::endl;
      separable_upsample_generic_Nd_kernel_impl<2, scale_t, HelperInterpCubic>(
        output, input, align_corners, {scales_h, scales_w},
        /*antialias=*/false);
    #endif  // CPU_CAPABILITY_AVX2  
  } 
  else {
        // std::cout << "DDDD " << std::endl;
    upsample_generic_Nd_kernel_impl<2, scale_t, HelperInterpCubic>(
      output, input, align_corners, {scales_h, scales_w});
  }
}

void upsample_bicubic2d_aa_kernel_impl(
    const Tensor& output,
    const Tensor& input,
    bool align_corners,
    c10::optional<double> scales_h,
    c10::optional<double> scales_w) {

    maybe_dispatch_to_avx_for_bilinear_or_bicubic_aa<HelperInterpCubic>(
        output, input, align_corners, scales_h, scales_w
    );
}

template <
    typename scalar_t,
    typename scale_type,
    class F>
void cpu_upsample_genNd_backward_aa(
    const Tensor& grad_input_,
    const Tensor& grad_output_,
    bool align_corners,
    const scale_type& scales) {
  TORCH_CHECK(grad_input_.dtype() == grad_output_.dtype(), "expected dtype ", grad_output_.dtype(),
              " for `grad_input` but got dtype ", grad_input_.dtype());

  auto grad_output = grad_output_.contiguous();
  auto grad_input = grad_input_.contiguous();

  auto grad_output_data = grad_output.data_ptr<scalar_t>();
  auto grad_input_data = grad_input.data_ptr<scalar_t>();
  auto input_sizes = grad_input.sizes().vec();
  auto output_sizes = grad_output.sizes().vec();
  auto ndim = input_sizes.size();

  // treat nbatch and channels as one dimension
  int64_t channels = input_sizes[0] * input_sizes[1];
  int64_t output_depth = (ndim == 5) ? output_sizes[2] : 1;
  int64_t input_height = (ndim >= 4) ? input_sizes[ndim - 2] : 1;
  int64_t output_height = (ndim >= 4) ? output_sizes[ndim - 2] : 1;
  int64_t input_width = input_sizes[ndim - 1];
  int64_t output_width = output_sizes[ndim - 1];

  int64_t output_slice_size = output_depth * output_height * output_width;
  int interp_size = F::interp_size;

  auto loop2d = [&](int64_t begin, int64_t end) {
    const scalar_t height_scale = area_pixel_compute_scale<scalar_t>(
        input_height, output_height, align_corners, scales[0]);
    const scalar_t width_scale = area_pixel_compute_scale<scalar_t>(
        input_width, output_width, align_corners, scales[1]);

    auto input_indexr = [=](int64_t c, int64_t h, int64_t w) {
      return grad_input_data + c * input_height * input_width +
          h * input_width + w;
    };

    const scalar_t support_h = (height_scale >= 1.0)
        ? (interp_size * 0.5) * height_scale
        : interp_size * 0.5;
    const scalar_t support_w = (width_scale >= 1.0)
        ? (interp_size * 0.5) * width_scale
        : interp_size * 0.5;

    const int interp_height = (int)ceilf(support_h) * 2 + 1;
    const int interp_width = (int)ceilf(support_w) * 2 + 1;

    std::vector<scalar_t> wx(interp_width, 0.0);
    std::vector<scalar_t> wy(interp_height, 0.0);

    // NOLINTNEXTLINE(cppcoreguidelines-init-variables)
    int64_t xmin, ymin;
    int64_t xsize, ysize;

    typedef scalar_t (*aa_filter_fn_t)(scalar_t);
    aa_filter_fn_t filter_fn = &F::aa_filter;

    for (const auto oh : c10::irange(output_height)) {
      F::_compute_weights_aa(
          oh,
          input_height,
          height_scale,
          support_h,
          wy.data(),
          interp_height,
          filter_fn,
          ymin,
          ysize,
          /*antialias=*/true);

      for (const auto ow : c10::irange(output_width)) {
        F::_compute_weights_aa(
            ow,
            input_width,
            width_scale,
            support_w,
            wx.data(),
            interp_width,
            filter_fn,
            xmin,
            xsize,
          /*antialias=*/true);

        for (const auto c : c10::irange(begin, end)) {
          scalar_t grad_output_value =
              grad_output_data[c * output_slice_size + oh * output_width + ow];

          for (const auto y : c10::irange(ysize)) {
            for (const auto x : c10::irange(xsize)) {
              *input_indexr(c, ymin + y, xmin + x) +=
                  wx[x] * wy[y] * grad_output_value;
            }
          }
        }
      }
    }
  };

  if (ndim == 4) {
    // upsample bilinear 2d
    at::parallel_for(
        0, channels, at::internal::GRAIN_SIZE / output_slice_size / 4, loop2d);
  } else {
    TORCH_CHECK(false, "Unsupported tensor ndim");
  }

  if (!grad_input_.is_contiguous()) {
    grad_input_.copy_(grad_input);
  }
}

void upsample_bilinear2d_aa_backward_kernel_impl(
    const Tensor& grad_input,
    const Tensor& grad_output,
    bool align_corners,
    c10::optional<double> scales_h,
    c10::optional<double> scales_w) {
  AT_DISPATCH_FLOATING_TYPES(
      grad_output.scalar_type(), "upsample_bilinear2d_aa_backward_cpu", [&] {
        cpu_upsample_genNd_backward_aa<scalar_t, scale_t, HelperInterpLinear>(
            grad_input, grad_output, align_corners, {scales_h, scales_w});
      });
}

void upsample_bicubic2d_aa_backward_kernel_impl(
    const Tensor& grad_input,
    const Tensor& grad_output,
    bool align_corners,
    c10::optional<double> scales_h,
    c10::optional<double> scales_w) {
  AT_DISPATCH_FLOATING_TYPES(
      grad_output.scalar_type(), "upsample_bicubic2d_aa_backward_cpu", [&] {
        cpu_upsample_genNd_backward_aa<scalar_t, scale_t, HelperInterpCubic>(
            grad_input, grad_output, align_corners, {scales_h, scales_w});
      });
}

} // anonymous namespace

REGISTER_DISPATCH(upsample_nearest1d_kernel, &upsample_nearest1d_kernel_impl);
REGISTER_DISPATCH(_upsample_nearest_exact1d_kernel, &_upsample_nearest_exact1d_kernel_impl);
REGISTER_DISPATCH(upsample_nearest2d_kernel, &upsample_nearest2d_kernel_impl);
REGISTER_DISPATCH(_upsample_nearest_exact2d_kernel, &_upsample_nearest_exact2d_kernel_impl);
REGISTER_DISPATCH(upsample_nearest3d_kernel, &upsample_nearest3d_kernel_impl);
REGISTER_DISPATCH(_upsample_nearest_exact3d_kernel, &_upsample_nearest_exact3d_kernel_impl);

REGISTER_DISPATCH(upsample_linear1d_kernel, &upsample_linear1d_kernel_impl);
REGISTER_DISPATCH(upsample_bilinear2d_kernel, &upsample_bilinear2d_kernel_impl);
REGISTER_DISPATCH(_upsample_bilinear2d_aa_kernel, &upsample_bilinear2d_aa_kernel_impl);
REGISTER_DISPATCH(_upsample_bilinear2d_aa_backward_kernel, &upsample_bilinear2d_aa_backward_kernel_impl);
REGISTER_DISPATCH(upsample_trilinear3d_kernel, &upsample_trilinear3d_kernel_impl);

REGISTER_DISPATCH(upsample_bicubic2d_kernel, &upsample_bicubic2d_kernel_impl);
REGISTER_DISPATCH(_upsample_bicubic2d_aa_kernel, &upsample_bicubic2d_aa_kernel_impl);
REGISTER_DISPATCH(_upsample_bicubic2d_aa_backward_kernel, &upsample_bicubic2d_aa_backward_kernel_impl);
} // namespace native
} // namespace at<|MERGE_RESOLUTION|>--- conflicted
+++ resolved
@@ -737,14 +737,18 @@
   static inline std::tuple<std::vector<Tensor>, int> _compute_indices_weights_aa(
     int64_t input_size, int64_t output_size, int64_t stride, int64_t ndims,
     int64_t reshape_dim, scalar_t scale,
-    int interp_size, aa_filter_fn_t aa_filter_fn
+    int interp_size, aa_filter_fn_t aa_filter_fn, bool antialias
   ) {
 
     std::vector<Tensor> output;
 
-    scalar_t support =
-        (scale >= 1.0) ? (interp_size * 0.5) * scale : interp_size * 0.5;
-    interp_size = (int)ceilf(support) * 2 + 1;
+    scalar_t support;
+    if (antialias) {
+        support = (scale >= 1.0) ? (interp_size * 0.5) * scale : interp_size * 0.5;
+        interp_size = (int)ceil(support) * 2 + 1;
+    } else {
+        support = interp_size * 0.5;
+    }
 
     auto new_shape = std::vector<int64_t>(ndims, 1);
     new_shape[reshape_dim] = output_size;
@@ -790,7 +794,7 @@
           aa_filter_fn,
           xmin,
           xmax,
-          /*antialias=*/true);
+          antialias);
 
       idx_ptr_xmin[i] = xmin * stride;
       idx_ptr_size[i] = xmax;
@@ -810,72 +814,9 @@
     double scale = area_pixel_compute_scale<double>(
         input_size, output_size, align_corners, opt_scale);
 
-<<<<<<< HEAD
     std::vector<Tensor> indices_weights;
     std::tie(indices_weights, interp_size) = HelperInterpBase::_compute_indices_weights_aa<double, aa_filter_fn_t, sizeof(short)>(
-        input_size, output_size, stride, ndims, reshape_dim, scale, interp_size, aa_filter_fn);
-=======
-    double support;
-    if (antialias) {
-        support = (scale >= 1.0) ? (interp_size * 0.5) * scale : interp_size * 0.5;
-        interp_size = (int)ceil(support) * 2 + 1;
-    } else {
-        support = interp_size * 0.5;
-    }
-
-    auto new_shape = std::vector<int64_t>(ndims, 1);
-    new_shape[reshape_dim] = output_size;
-
-    // Bounds approach as in PIL: xmin/xmax
-    indices_weights.emplace_back(
-        empty(new_shape, CPU(c10::CppTypeToScalarType<int64_t>())));
-    indices_weights.emplace_back(
-        empty(new_shape, CPU(c10::CppTypeToScalarType<int64_t>())));
-    indices_weights.emplace_back(
-        empty(new_shape, CPU(c10::CppTypeToScalarType<int64_t>())));
-
-    {
-      // Weights
-      new_shape[reshape_dim] = output_size * interp_size;
-      auto wts = empty(new_shape, CPU(c10::CppTypeToScalarType<double>()));
-      auto strides = wts.strides().vec();
-      strides[reshape_dim] = 0;
-      new_shape[reshape_dim] = output_size;
-      wts = wts.as_strided(new_shape, strides);
-      indices_weights.emplace_back(wts);
-      // Weights indices
-      indices_weights.emplace_back(
-          empty(new_shape, CPU(c10::CppTypeToScalarType<int64_t>())));
-    }
-
-    int64_t* idx_ptr_xmin = indices_weights[0].data_ptr<int64_t>();
-    int64_t* idx_ptr_size = indices_weights[1].data_ptr<int64_t>();
-    int64_t* idx_ptr_stride = indices_weights[2].data_ptr<int64_t>();
-    double * wt_ptr = indices_weights[3].data_ptr<double>();
-    int64_t* wt_idx_ptr = indices_weights[4].data_ptr<int64_t>();
-
-    int64_t xmin, xmax;
-
-    for (const auto i : c10::irange(output_size)) {
-      HelperInterpBase::_compute_weights_aa(
-          i,
-          input_size,
-          scale,
-          support,
-          wt_ptr + i * interp_size,
-          interp_size,
-          aa_filter_fn,
-          xmin,
-          xmax,
-          antialias);
-
-      idx_ptr_xmin[i] = xmin * stride;
-      idx_ptr_size[i] = xmax;
-      idx_ptr_stride[i] = stride;
-      // weight indices will be directly for rescaled weights as short
-      wt_idx_ptr[i] = i * interp_size * sizeof(short);
-    }
->>>>>>> 4d3633eb
+        input_size, output_size, stride, ndims, reshape_dim, scale, interp_size, aa_filter_fn, antialias);
 
     // Rescale float weights to int16 and compute weights precision
     auto weights_f64 = indices_weights[3];
@@ -1132,7 +1073,8 @@
             reshape_dim,
             scale,
             interp_size,
-            &HelperInterpLinear::aa_filter<scalar_t>);
+            &HelperInterpLinear::aa_filter<scalar_t>,
+            /*antialias=*/true);
       }
     );
     return indices_weights;
@@ -1281,7 +1223,8 @@
             reshape_dim,
             scale,
             interp_size,
-            &HelperInterpCubic::aa_filter<scalar_t>);
+            &HelperInterpCubic::aa_filter<scalar_t>,
+            /*antialias=*/true);
       }
     );
     return indices_weights;
