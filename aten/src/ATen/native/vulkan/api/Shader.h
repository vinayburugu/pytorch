#pragma once

#include <ATen/native/vulkan/api/Common.h>
#include <ATen/native/vulkan/api/Cache.h>
#include <c10/util/hash.h>

namespace at {
namespace native {
namespace vulkan {
namespace api {

struct Shader final {
  /*
    Shader Descriptor
  */

  struct Descriptor final {
    enum class Type {
      Source,
      Binary,
    } type;

    union {
      struct {
        const char* glsl; // Null-terminated
        uint32_t unused;  // Padding
      } source;

      struct {
        const uint32_t* spirv;
        uint32_t size;    // Bytes
      } binary;
    } shader;

    Descriptor(const char* glsl);
    Descriptor(const uint32_t* spirv, uint32_t bytes);

    inline bool operator==(const Descriptor& descriptor) const {
      static_assert(
          sizeof(descriptor.shader.source) == sizeof(descriptor.shader.binary),
          "This implementation requires sizeof(Source) to be equal to sizeof(Binary).");

      return (type == descriptor.type) &&
             (shader.binary.spirv == descriptor.shader.binary.spirv) &&
             (shader.binary.size == descriptor.shader.binary.size);
    }
  };

  /*
    Shader Factory
  */

  class Factory final {
   public:
    explicit Factory(VkDevice device);
    Factory(const Factory&) = delete;
    Factory& operator=(const Factory&) = delete;
    Factory(Factory&&);
    Factory& operator=(Factory&&);
    ~Factory();

    typedef Shader::Descriptor Descriptor;
    typedef VK_DELETER(ShaderModule) Deleter;
    typedef Handle<VkShaderModule, Deleter> Handle;

    struct Hasher {
      inline size_t operator()(const Descriptor& descriptor) const {
        static_assert(
            sizeof(descriptor.shader.source) == sizeof(descriptor.shader.binary),
            "This implementation requires sizeof(Source) to be equal to sizeof(Binary).");

        return c10::get_hash(
            descriptor.type,
            descriptor.shader.binary.spirv,
            descriptor.shader.binary.size);
      }
    };

    Handle operator()(const Descriptor& descriptor) const;

   private:
    VkDevice device_;
    struct Compiler;
    std::unique_ptr<Compiler> compiler_;
  };

<<<<<<< HEAD
  struct WorkGroup final {
    uint32_t x;
    uint32_t y;
    uint32_t z;

    inline bool operator==(const WorkGroup& work_group) const {
      return (x == work_group.x) && (y == work_group.y) && (z == work_group.z);
    }
  };
=======
  /*
    Shader Cache
  */
>>>>>>> 392fc487

  typedef api::Cache<Factory> Cache;

  //
  // Shader Layout
  //

  struct Layout final {
    /*
      Shader Layout Descriptor
    */

    struct Descriptor final {
      struct Slot final {
        VkDescriptorSetLayoutBinding binding;

        inline bool operator==(const Slot& slot) const {
          return (binding.binding == slot.binding.binding) &&
                 (binding.descriptorType == slot.binding.descriptorType) &&
                 (binding.descriptorCount == slot.binding.descriptorCount) &&
                 (binding.stageFlags == slot.binding.stageFlags) &&
                 (binding.pImmutableSamplers == slot.binding.pImmutableSamplers);
        }

        inline size_t hash() const {
          return c10::get_hash(
              binding.binding,
              binding.descriptorType,
              binding.descriptorCount,
              binding.stageFlags,
              binding.pImmutableSamplers);
        }
      };

      std::array<Slot, 8u> slots;

      inline bool operator==(const Descriptor& descriptor) const {
        return (slots == descriptor.slots);
      }
    };

    /*
      Shader Layout Factory
    */

    class Factory final {
     public:
      explicit Factory(VkDevice device);

      typedef Layout::Descriptor Descriptor;
      typedef VK_DELETER(DescriptorSetLayout) Deleter;
      typedef Handle<VkDescriptorSetLayout, Deleter> Handle;

      struct Hasher {
        inline size_t operator()(const Descriptor& descriptor) const {
          size_t hash = 0u;

          for (const Descriptor::Slot& slot : descriptor.slots) {
            hash = c10::hash_combine(hash, slot.hash());
          }

          return hash;
        }
      };

      Handle operator()(const Descriptor& descriptor) const;

     private:
      VkDevice device_;
    };

    /*
      Shader Layout Cache
    */

    typedef api::Cache<Factory> Cache;
  };

  //
  // Work Group
  //

  struct WorkGroup final {
    uint32_t x;
    uint32_t y;
    uint32_t z;

    inline bool operator==(const WorkGroup& work_group) const {
      return (x == work_group.x) && (y == work_group.y) && (z == work_group.z);
    }
  };
};

} // namespace api
} // namespace vulkan
} // namespace native
} // namespace at<|MERGE_RESOLUTION|>--- conflicted
+++ resolved
@@ -84,21 +84,9 @@
     std::unique_ptr<Compiler> compiler_;
   };
 
-<<<<<<< HEAD
-  struct WorkGroup final {
-    uint32_t x;
-    uint32_t y;
-    uint32_t z;
-
-    inline bool operator==(const WorkGroup& work_group) const {
-      return (x == work_group.x) && (y == work_group.y) && (z == work_group.z);
-    }
-  };
-=======
   /*
     Shader Cache
   */
->>>>>>> 392fc487
 
   typedef api::Cache<Factory> Cache;
 
