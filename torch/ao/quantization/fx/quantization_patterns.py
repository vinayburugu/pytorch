import torch
from torch.fx.graph import (
    Node,
)

from .utils import (
    all_node_args_have_no_tensors,
)
<<<<<<< HEAD
=======
from torch.ao.quantization.quantization_types import (
    Pattern,
    NodePattern,
)
>>>>>>> b0863391

from abc import ABC
from typing import Any, Callable, Dict, Optional

<<<<<<< HEAD
=======
def _default_root_node_getter(node_pattern):
    if node_pattern is None:
        return node_pattern
    while not isinstance(node_pattern, Node):
        node_pattern = node_pattern[-1]
    return node_pattern

>>>>>>> b0863391
# -------------------------
# Pattern Registrations
# -------------------------

# 1. Post Training Static Quantization and Quantization Aware Training Patterns

# Base Pattern Handler
class QuantizeHandler(ABC):
    """ Base handler class for the quantizer patterns
    """
<<<<<<< HEAD
    def __init__(self, node: Node, modules: Dict[str, torch.nn.Module]):
        """ Records pattern information in __init__, which will be used
        in convert
        """
        # this is an indicator of whether all the inputs are Node or not
        # since some op might be quantized differently depending on whether
        # all inputs are tensors or not, e.g. add/mul
        if isinstance(node, Node):
            self.num_tensor_args = len(node.args)
        else:
            self.num_tensor_args = 0
        self.all_node_args_are_tensors = True
=======
    def __init__(
            self,
            node_pattern: NodePattern,
            modules: Dict[str, torch.nn.Module],
            root_node_getter: Callable = None,
            is_custom_module=False,
            is_standalone_module=False):
        """ Records pattern information in __init__, which will be used
        in convert
        """
        self.node_pattern = node_pattern
        self.modules = modules
        if root_node_getter is None:
            root_node_getter = _default_root_node_getter
        self.root_node = root_node_getter(node_pattern)
        self.is_custom_module_ = is_custom_module
        self.is_standalone_module_ = is_standalone_module
        self.num_tensor_args = 0
        # determine how many of the first two args are Tensors (versus scalars)
        # this distinguishes things like "x + y" from "x + 2" or "2 + x"
        if isinstance(self.root_node, Node):
            cache_for_no_tensor_check: Dict[Node, bool] = dict()
            for arg_idx in range(len(self.root_node.args)):
                arg = self.root_node.args[arg_idx]
                if isinstance(arg, Node) and (
                        not all_node_args_have_no_tensors(
                            arg, self.modules, cache_for_no_tensor_check)):
                    self.num_tensor_args += 1
>>>>>>> b0863391

    # TODO: can remove after the is_dynamic flag is defined, so that we can
    # move embedding op to backend_config_dict
    def input_output_observed(self) -> bool:
        """
        Returns True if the pattern matched to this qhandler could be
        be observed, and False it it should not be observed.
        """
        return True

    def is_general_tensor_value_op(self) -> bool:
        """
        Returns True if the operator works for both floating point and
        quantized input, and does some computation based on the input Tensor,
        or the ops that only re-arranges the Tensor values or query some metadata
        about the Tensor
        so we need to insert observer/fake_quant for the output of the
        operator (same observer instance as input)
        since the distribution of values is different for input and output
        Tensors (for HistogramObserver) while they share the same quantization
        parameters
        Example operator: avgpool2d, reshape, transpose, maxpool2d
        Example observed operator:
        observer_0 - avgpool2d - observer_0 (same observer instance as input)
        """
        return False

    def get_activation_ctr(
        self,
        qconfig: Any,
        pattern: Pattern,
        is_training: bool,
    ) -> Optional[Callable]:
        """
        Returns the constructor for the activation observer which should be
        used for the pattern matched to this handler. Some handlers override
        this to a different value than what is specified in the qconfig.
        """
        return qconfig.activation

<<<<<<< HEAD
@register_quant_pattern(operator.add)
@register_quant_pattern(operator.sub)
@register_quant_pattern(operator.mul)
@register_quant_pattern(operator.truediv)
@register_quant_pattern(torch.add)
@register_quant_pattern(torch.sub)
@register_quant_pattern(torch.mul)
@register_quant_pattern(torch.div)
@register_quant_pattern(torch.bmm)
@register_quant_pattern((torch.nn.ReLU, operator.add))
@register_quant_pattern((torch.nn.ReLU, operator.mul))
@register_quant_pattern((torch.nn.ReLU, torch.add))
@register_quant_pattern((torch.nn.ReLU, torch.mul))
@register_quant_pattern((torch.nn.functional.relu, operator.add))
@register_quant_pattern((torch.nn.functional.relu, operator.mul))
@register_quant_pattern((torch.nn.functional.relu, torch.add))
@register_quant_pattern((torch.nn.functional.relu, torch.mul))
@register_quant_pattern((torch.relu, operator.add))
@register_quant_pattern((torch.relu, operator.mul))
@register_quant_pattern(torch.matmul)
class BinaryOpQuantizeHandler(QuantizeHandler):
    def __init__(
            self,
            node: Node,
            modules: Dict[str, torch.nn.Module]):
        super().__init__(node, modules)
        self.relu_node = None
        if (
            node.op == 'call_function' and
                node.target in (torch.nn.functional.relu, torch.relu)
        ) or (
            node.op == 'call_module' and
                isinstance(modules[str(node.target)], torch.nn.ReLU)
        ):
            self.relu_node = node
            node = node.args[0]  # type: ignore[assignment]
        self.binary_op_node = node
        self.binary_op = node.target

        # determine how many of the first two args are Tensors (versus scalars)
        # this distinguishes things like "x + y" from "x + 2" or "2 + x"
        self.num_tensor_args = 0
        cache_for_no_tensor_check: Dict[Node, bool] = dict()
        for arg_idx in range(len(self.binary_op_node.args)):
            arg = self.binary_op_node.args[arg_idx]
            if isinstance(arg, Node) and (not all_node_args_have_no_tensors(arg, modules, cache_for_no_tensor_check)):
                self.num_tensor_args += 1
        self.all_node_args_are_tensors = \
            (self.num_tensor_args == len(self.binary_op_node.args))
=======
    def is_custom_module(self):
        return self.is_custom_module_

    def is_standalone_module(self):
        return self.is_standalone_module_
>>>>>>> b0863391

# TODO: remove this class, this is still exposed in torch.quantization
# but we should be able to break bc
class BinaryOpQuantizeHandler(QuantizeHandler):
    pass

class CatQuantizeHandler(QuantizeHandler):
    pass

# handle conv, maybe followed by relu
# NB: matching order is reversed, that is we match from the bottom of this list to the beginning
@register_quant_pattern(torch.nn.Conv1d)
@register_quant_pattern(torch.nn.Conv2d)
@register_quant_pattern(torch.nn.Conv3d)
@register_quant_pattern(torch.nn.functional.conv1d)
@register_quant_pattern(torch.nn.functional.conv2d)
@register_quant_pattern(torch.nn.functional.conv3d)
# TODO: add qat.Conv1d
@register_quant_pattern(torch.nn.qat.Conv2d)
@register_quant_pattern(torch.nn.qat.Conv3d)
@register_quant_pattern(torch.nn.intrinsic.ConvReLU1d)
@register_quant_pattern(torch.nn.intrinsic.ConvReLU2d)
@register_quant_pattern(torch.nn.intrinsic.ConvReLU3d)
@register_quant_pattern(torch.nn.intrinsic.qat.ConvBn1d)
@register_quant_pattern(torch.nn.intrinsic.qat.ConvBn2d)
@register_quant_pattern(torch.nn.intrinsic.qat.ConvBn3d)
@register_quant_pattern(torch.nn.intrinsic.qat.ConvBnReLU1d)
@register_quant_pattern(torch.nn.intrinsic.qat.ConvBnReLU2d)
@register_quant_pattern(torch.nn.intrinsic.qat.ConvBnReLU3d)
@register_quant_pattern(torch.nn.intrinsic.qat.ConvReLU2d)
@register_quant_pattern(torch.nn.intrinsic.qat.ConvReLU3d)
@register_quant_pattern((torch.nn.functional.relu, torch.nn.functional.conv1d))
@register_quant_pattern((torch.nn.functional.relu, torch.nn.functional.conv2d))
@register_quant_pattern((torch.nn.functional.relu, torch.nn.functional.conv3d))
@register_quant_pattern((torch.nn.ReLU, torch.nn.functional.conv1d))
@register_quant_pattern((torch.nn.ReLU, torch.nn.functional.conv2d))
@register_quant_pattern((torch.nn.ReLU, torch.nn.functional.conv3d))
# just for error checks
@register_quant_pattern((torch.nn.ReLU, torch.nn.Conv1d))
@register_quant_pattern((torch.nn.ReLU, torch.nn.Conv2d))
@register_quant_pattern((torch.nn.ReLU, torch.nn.Conv3d))
@register_quant_pattern((torch.nn.functional.relu, torch.nn.Conv2d))
@register_quant_pattern((torch.nn.functional.relu, torch.nn.Conv3d))
# TODO: rename Relu -> ReLU to be more consistent with other classes
class ConvReluQuantizeHandler(QuantizeHandler):
    pass

@register_quant_pattern(torch.nn.functional.linear)
@register_quant_pattern(torch.nn.qat.Linear)
@register_quant_pattern(torch.nn.intrinsic.LinearReLU)
@register_quant_pattern(torch.nn.intrinsic.qat.LinearReLU)
@register_quant_pattern((torch.nn.functional.relu, torch.nn.functional.linear))
@register_quant_pattern((torch.nn.ReLU, torch.nn.functional.linear))
@register_quant_pattern(torch.nn.intrinsic.LinearBn1d)
@register_quant_pattern(torch.nn.intrinsic.qat.LinearBn1d)
# for error checks
@register_quant_pattern((torch.nn.ReLU, torch.nn.Linear))
@register_quant_pattern((torch.nn.functional.relu, torch.nn.Linear))
class LinearReLUQuantizeHandler(QuantizeHandler):
    pass

# TODO: remove this class
class BatchNormQuantizeHandler(QuantizeHandler):
    pass

# TODO: remove this class
class EmbeddingQuantizeHandler(QuantizeHandler):
    pass

# TODO: remove this class
class RNNDynamicQuantizeHandler(QuantizeHandler):
    pass

# TODO: remove this class
class DefaultNodeQuantizeHandler(QuantizeHandler):
    """ Common quantized op, first input and first output will be quantized
    """
    pass

# TODO: remove this class
class FixedQParamsOpQuantizeHandler(QuantizeHandler):
<<<<<<< HEAD
    def __init__(self,
                 node: Node,
                 modules: Dict[str, torch.nn.Module]):
        super().__init__(node, modules)
        self.node = node

    # some qhandlers override the activations constructor
    def get_activation_ctr(self, qconfig, pattern, is_training) -> Optional[Callable]:
        act_dtype = activation_dtype(qconfig)
        if act_dtype == torch.quint8:
            return get_default_output_activation_post_process_map(is_training).get(
                pattern, qconfig.activation)
        else:
            return qconfig.activation
=======
    pass
>>>>>>> b0863391

# TODO: remove
class CopyNodeQuantizeHandler(QuantizeHandler):
    pass

# TODO: remove
class GeneralTensorShapeOpQuantizeHandler(QuantizeHandler):
    pass

# TODO: not used, can be removed after torch.quantization namespace is deprecated
class CustomModuleQuantizeHandler(QuantizeHandler):
    pass

# TODO: not used, can be removed after torch.quantization namespace is deprecated
class StandaloneModuleQuantizeHandler(QuantizeHandler):
    pass<|MERGE_RESOLUTION|>--- conflicted
+++ resolved
@@ -6,19 +6,14 @@
 from .utils import (
     all_node_args_have_no_tensors,
 )
-<<<<<<< HEAD
-=======
 from torch.ao.quantization.quantization_types import (
     Pattern,
     NodePattern,
 )
->>>>>>> b0863391
 
 from abc import ABC
 from typing import Any, Callable, Dict, Optional
 
-<<<<<<< HEAD
-=======
 def _default_root_node_getter(node_pattern):
     if node_pattern is None:
         return node_pattern
@@ -26,7 +21,6 @@
         node_pattern = node_pattern[-1]
     return node_pattern
 
->>>>>>> b0863391
 # -------------------------
 # Pattern Registrations
 # -------------------------
@@ -37,20 +31,6 @@
 class QuantizeHandler(ABC):
     """ Base handler class for the quantizer patterns
     """
-<<<<<<< HEAD
-    def __init__(self, node: Node, modules: Dict[str, torch.nn.Module]):
-        """ Records pattern information in __init__, which will be used
-        in convert
-        """
-        # this is an indicator of whether all the inputs are Node or not
-        # since some op might be quantized differently depending on whether
-        # all inputs are tensors or not, e.g. add/mul
-        if isinstance(node, Node):
-            self.num_tensor_args = len(node.args)
-        else:
-            self.num_tensor_args = 0
-        self.all_node_args_are_tensors = True
-=======
     def __init__(
             self,
             node_pattern: NodePattern,
@@ -79,7 +59,6 @@
                         not all_node_args_have_no_tensors(
                             arg, self.modules, cache_for_no_tensor_check)):
                     self.num_tensor_args += 1
->>>>>>> b0863391
 
     # TODO: can remove after the is_dynamic flag is defined, so that we can
     # move embedding op to backend_config_dict
@@ -120,63 +99,11 @@
         """
         return qconfig.activation
 
-<<<<<<< HEAD
-@register_quant_pattern(operator.add)
-@register_quant_pattern(operator.sub)
-@register_quant_pattern(operator.mul)
-@register_quant_pattern(operator.truediv)
-@register_quant_pattern(torch.add)
-@register_quant_pattern(torch.sub)
-@register_quant_pattern(torch.mul)
-@register_quant_pattern(torch.div)
-@register_quant_pattern(torch.bmm)
-@register_quant_pattern((torch.nn.ReLU, operator.add))
-@register_quant_pattern((torch.nn.ReLU, operator.mul))
-@register_quant_pattern((torch.nn.ReLU, torch.add))
-@register_quant_pattern((torch.nn.ReLU, torch.mul))
-@register_quant_pattern((torch.nn.functional.relu, operator.add))
-@register_quant_pattern((torch.nn.functional.relu, operator.mul))
-@register_quant_pattern((torch.nn.functional.relu, torch.add))
-@register_quant_pattern((torch.nn.functional.relu, torch.mul))
-@register_quant_pattern((torch.relu, operator.add))
-@register_quant_pattern((torch.relu, operator.mul))
-@register_quant_pattern(torch.matmul)
-class BinaryOpQuantizeHandler(QuantizeHandler):
-    def __init__(
-            self,
-            node: Node,
-            modules: Dict[str, torch.nn.Module]):
-        super().__init__(node, modules)
-        self.relu_node = None
-        if (
-            node.op == 'call_function' and
-                node.target in (torch.nn.functional.relu, torch.relu)
-        ) or (
-            node.op == 'call_module' and
-                isinstance(modules[str(node.target)], torch.nn.ReLU)
-        ):
-            self.relu_node = node
-            node = node.args[0]  # type: ignore[assignment]
-        self.binary_op_node = node
-        self.binary_op = node.target
-
-        # determine how many of the first two args are Tensors (versus scalars)
-        # this distinguishes things like "x + y" from "x + 2" or "2 + x"
-        self.num_tensor_args = 0
-        cache_for_no_tensor_check: Dict[Node, bool] = dict()
-        for arg_idx in range(len(self.binary_op_node.args)):
-            arg = self.binary_op_node.args[arg_idx]
-            if isinstance(arg, Node) and (not all_node_args_have_no_tensors(arg, modules, cache_for_no_tensor_check)):
-                self.num_tensor_args += 1
-        self.all_node_args_are_tensors = \
-            (self.num_tensor_args == len(self.binary_op_node.args))
-=======
     def is_custom_module(self):
         return self.is_custom_module_
 
     def is_standalone_module(self):
         return self.is_standalone_module_
->>>>>>> b0863391
 
 # TODO: remove this class, this is still exposed in torch.quantization
 # but we should be able to break bc
@@ -186,55 +113,11 @@
 class CatQuantizeHandler(QuantizeHandler):
     pass
 
-# handle conv, maybe followed by relu
-# NB: matching order is reversed, that is we match from the bottom of this list to the beginning
-@register_quant_pattern(torch.nn.Conv1d)
-@register_quant_pattern(torch.nn.Conv2d)
-@register_quant_pattern(torch.nn.Conv3d)
-@register_quant_pattern(torch.nn.functional.conv1d)
-@register_quant_pattern(torch.nn.functional.conv2d)
-@register_quant_pattern(torch.nn.functional.conv3d)
-# TODO: add qat.Conv1d
-@register_quant_pattern(torch.nn.qat.Conv2d)
-@register_quant_pattern(torch.nn.qat.Conv3d)
-@register_quant_pattern(torch.nn.intrinsic.ConvReLU1d)
-@register_quant_pattern(torch.nn.intrinsic.ConvReLU2d)
-@register_quant_pattern(torch.nn.intrinsic.ConvReLU3d)
-@register_quant_pattern(torch.nn.intrinsic.qat.ConvBn1d)
-@register_quant_pattern(torch.nn.intrinsic.qat.ConvBn2d)
-@register_quant_pattern(torch.nn.intrinsic.qat.ConvBn3d)
-@register_quant_pattern(torch.nn.intrinsic.qat.ConvBnReLU1d)
-@register_quant_pattern(torch.nn.intrinsic.qat.ConvBnReLU2d)
-@register_quant_pattern(torch.nn.intrinsic.qat.ConvBnReLU3d)
-@register_quant_pattern(torch.nn.intrinsic.qat.ConvReLU2d)
-@register_quant_pattern(torch.nn.intrinsic.qat.ConvReLU3d)
-@register_quant_pattern((torch.nn.functional.relu, torch.nn.functional.conv1d))
-@register_quant_pattern((torch.nn.functional.relu, torch.nn.functional.conv2d))
-@register_quant_pattern((torch.nn.functional.relu, torch.nn.functional.conv3d))
-@register_quant_pattern((torch.nn.ReLU, torch.nn.functional.conv1d))
-@register_quant_pattern((torch.nn.ReLU, torch.nn.functional.conv2d))
-@register_quant_pattern((torch.nn.ReLU, torch.nn.functional.conv3d))
-# just for error checks
-@register_quant_pattern((torch.nn.ReLU, torch.nn.Conv1d))
-@register_quant_pattern((torch.nn.ReLU, torch.nn.Conv2d))
-@register_quant_pattern((torch.nn.ReLU, torch.nn.Conv3d))
-@register_quant_pattern((torch.nn.functional.relu, torch.nn.Conv2d))
-@register_quant_pattern((torch.nn.functional.relu, torch.nn.Conv3d))
-# TODO: rename Relu -> ReLU to be more consistent with other classes
+# TODO: remove this class
 class ConvReluQuantizeHandler(QuantizeHandler):
     pass
 
-@register_quant_pattern(torch.nn.functional.linear)
-@register_quant_pattern(torch.nn.qat.Linear)
-@register_quant_pattern(torch.nn.intrinsic.LinearReLU)
-@register_quant_pattern(torch.nn.intrinsic.qat.LinearReLU)
-@register_quant_pattern((torch.nn.functional.relu, torch.nn.functional.linear))
-@register_quant_pattern((torch.nn.ReLU, torch.nn.functional.linear))
-@register_quant_pattern(torch.nn.intrinsic.LinearBn1d)
-@register_quant_pattern(torch.nn.intrinsic.qat.LinearBn1d)
-# for error checks
-@register_quant_pattern((torch.nn.ReLU, torch.nn.Linear))
-@register_quant_pattern((torch.nn.functional.relu, torch.nn.Linear))
+# TODO: remove this class
 class LinearReLUQuantizeHandler(QuantizeHandler):
     pass
 
@@ -258,24 +141,7 @@
 
 # TODO: remove this class
 class FixedQParamsOpQuantizeHandler(QuantizeHandler):
-<<<<<<< HEAD
-    def __init__(self,
-                 node: Node,
-                 modules: Dict[str, torch.nn.Module]):
-        super().__init__(node, modules)
-        self.node = node
-
-    # some qhandlers override the activations constructor
-    def get_activation_ctr(self, qconfig, pattern, is_training) -> Optional[Callable]:
-        act_dtype = activation_dtype(qconfig)
-        if act_dtype == torch.quint8:
-            return get_default_output_activation_post_process_map(is_training).get(
-                pattern, qconfig.activation)
-        else:
-            return qconfig.activation
-=======
     pass
->>>>>>> b0863391
 
 # TODO: remove
 class CopyNodeQuantizeHandler(QuantizeHandler):
