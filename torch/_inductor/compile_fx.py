import dataclasses
import functools
import itertools
import logging
import sys
from typing import List

import functorch
from functorch.compile import min_cut_rematerialization_partition

import torch.fx
from torch._dynamo.utils import fake_mode_from_tensors
from torch._functorch.aot_autograd import make_boxed_func
from torch._subclasses.fake_tensor import FakeTensor

from . import config, metrics, overrides
from .debug import DebugContext
from .decomposition import select_decomp_table
from .graph import GraphLowering
from .utils import (
    dynamo_logging,
    dynamo_optimizations,
    dynamo_utils,
    has_incompatible_cudagraph_ops,
)
from .virtualized import V

log = logging.getLogger(__name__)
ALIGNMENT = 16

aot_autograd = dynamo_optimizations.training.aot_autograd
normalize_ir = dynamo_optimizations.normalize.normalize_ir
is_aot_autograd_safe_to_run = dynamo_optimizations.training.is_aot_autograd_safe_to_run
count_calls = dynamo_utils.count_calls


@dataclasses.dataclass
class BoxedBool:
    value: bool

    def __bool__(self):
        return self.value

    @staticmethod
    def disable(obj):
        if isinstance(obj, BoxedBool):
            obj.value = False
            return obj
        return False


# copy_ fails when trying to write to tensors with memory overlap,
# for expanded dimensions (a dimension which used to have size 1 -> ?)
# we can select one element from that dimension and write to it
# to achieve writing to all values of that dimension of the input tensor
def get_expanded_dims(t):
    return [i for i in range(t.ndim) if t.stride(i) == 0 and t.size(i) != 1]


def index_expanded_dims(t, expanded_dims):
    for expanded_dim in expanded_dims:
        t = torch.ops.aten.slice(t, expanded_dim, 0, 1)
    return t


def complex_memory_overlap(t):
    # if torch._debug_has_internal_overlap thinks this tensor potentially has
    # memory overlap internally, let's dig deeper to find out whether it's true.
    if torch._debug_has_internal_overlap(t) != 0:
        strides = t.stride()
        sizes = t.shape
        indices = list(range(len(strides)))
        indices = [x for _, x in sorted(zip(strides, indices))]
        for i in range(len(strides)):
            prev_stride = 1 if i == 0 else strides[indices[i - 1]]
            prev_size = 1 if i == 0 else sizes[indices[i - 1]]
            if strides[indices[i]] < prev_stride * prev_size:
                return True
    return False


@functools.lru_cache(None)
def _step_logger():
    return dynamo_logging.get_step_logger(log)


@DebugContext.wrap
def count_bytes_inner(gm, example_inputs, num_fixed=0, **kwargs):
    shape_env = _shape_env_from_inputs(example_inputs)

    graph = GraphLowering(gm, shape_env=shape_env, num_static_inputs=num_fixed)
    with V.set_graph_handler(graph):
        graph.run(*example_inputs)
        num_bytes, nodes_num_elem = graph.count_bytes()
        metrics.num_bytes_accessed += num_bytes
        metrics.nodes_num_elem += nodes_num_elem
    return make_boxed_func(gm.forward)


@DebugContext.wrap
@torch.utils._python_dispatch._disable_current_modes()
def compile_fx_inner(
    gm: torch.fx.GraphModule,
    example_inputs: List[torch.Tensor],
    cudagraphs=None,
    num_fixed=0,
    is_backward=False,
    graph_id=None,
):
    if dynamo_utils.count_calls(gm.graph) == 0:
        return make_boxed_func(gm.forward)

    # lift the maximum depth of the Python interpreter stack
    # to adapt large/deep models
    sys.setrecursionlimit(max(sys.getrecursionlimit(), 2000))

    _step_logger()(
        logging.INFO,
        "torchinductor compiling "
        f"{'BACKWARDS' if is_backward else 'FORWARDS'} "
        f"graph {graph_id}",
    )

    V.debug.fx_graph(gm, example_inputs)

    if cudagraphs is None:
        cudagraphs = config.triton.cudagraphs

    shape_env = _shape_env_from_inputs(example_inputs)

    graph = GraphLowering(
        gm, shape_env=shape_env, num_static_inputs=num_fixed, graph_id=graph_id
    )
    with V.set_graph_handler(graph):
        graph.run(*example_inputs)
        compiled_fn = graph.compile_to_fn()

    if cudagraphs:
        complex_memory_overlap_inputs = any(
            complex_memory_overlap(t) for t in example_inputs
        )

        if (
            set(graph.device_types) == {"cuda"}
            and not graph.mutated_inputs
            and not has_incompatible_cudagraph_ops(gm)
            and not complex_memory_overlap_inputs
        ):
            compiled_fn = cudagraphify(
                compiled_fn, example_inputs, static_input_idxs=range(num_fixed)
            )
        else:
            BoxedBool.disable(cudagraphs)

            if len(set(graph.device_types)) > 1:
                log.warning("skipping cudagraphs due to multiple devices")
            elif set(graph.device_types) == {"cuda"}:
                if graph.mutated_inputs:
                    log.warning("skipping cudagraphs due to input mutation")
                elif complex_memory_overlap_inputs:
                    log.warning("skipping cudagraphs due to complex input striding")

    result = align_inputs(compiled_fn, example_inputs, range(num_fixed))
    _step_logger()(
        logging.INFO,
        "torchinductor done compiling "
        f"{'BACKWARDS' if is_backward else 'FORWARDS'} "
        f"graph {graph_id}",
    )

    # aot autograd needs to know to pass in inputs as a list
    result._boxed_call = True
    return result


def clone_preserve_strides(x):
    needed_size = (
        sum((shape - 1) * stride for shape, stride in zip(x.size(), x.stride())) + 1
    )
    buffer = torch.as_strided(x, (needed_size,), (1,)).clone()
    return torch.as_strided(buffer, x.size(), x.stride())


def align_inputs(model, inputs, static_input_idxs=()):
    check_inputs = [
        i
        for i in range(len(inputs))
        if (i not in static_input_idxs or (inputs[i].data_ptr() % ALIGNMENT) != 0)
        and inputs[i].device.type == "cuda"
    ]

    if len(check_inputs) == 0:
        return model

    def run(new_inputs):
        for i in check_inputs:
            if new_inputs[i].data_ptr() % ALIGNMENT:
                new_inputs[i] = clone_preserve_strides(new_inputs[i])
        return model(new_inputs)

    return run


@dynamo_utils.dynamo_timed
def cudagraphify(model, inputs, static_input_idxs=()):
    # if using fake tensors, defer cudagraphs until we get real inputs at runtime
    if not any(isinstance(inp, FakeTensor) for inp in inputs):
        return cudagraphify_impl(model, inputs, static_input_idxs)

    compiled_fn = None

    def run(new_inputs):
        nonlocal compiled_fn
        if compiled_fn is None:
            with dynamo_utils.preserve_rng_state():
                compiled_fn = cudagraphify_impl(model, new_inputs, static_input_idxs)

        return compiled_fn(new_inputs)

    return run


def remove_unaligned_input_idxs(inputs, static_input_idxs):
    """
    We require all inputs to be aligned, so introduce a copy for any
    that aren't.
    """
    aligned_static_input_idxs = {
        idx for idx in static_input_idxs if (inputs[idx].data_ptr() % ALIGNMENT) == 0
    }
    if len(aligned_static_input_idxs) != len(static_input_idxs):
        return aligned_static_input_idxs
    return static_input_idxs


def cudagraphify_impl(model, inputs, static_input_idxs=()):
    """
    Assumes inputs[static_input_idxs[i]] are always the same memory address
    """
    static_input_idxs = remove_unaligned_input_idxs(inputs, static_input_idxs)

    def static_input(x):
        """
        Copy and input while preserving strides
        """
        # TODO(jansel): figure out why this version doesn't work:
        # return torch.empty_strided(x.size(), x.stride(), dtype=x.dtype, device=x.device)
        needed_size = (
            sum((shape - 1) * stride for shape, stride in zip(x.size(), x.stride())) + 1
        )
        buffer = torch.zeros(needed_size, dtype=x.dtype, device=x.device)
        return torch.as_strided(buffer, x.size(), x.stride())

    assert isinstance(inputs, (list, tuple))
    static_inputs = [
        static_input(x) if idx not in static_input_idxs else x.detach()
        for idx, x in enumerate(inputs)
    ]

    inps_expanded_dims = [
        get_expanded_dims(x) if idx not in static_input_idxs else []
        for idx, x in enumerate(inputs)
    ]

    # warmup
    torch.cuda.synchronize()
    stream = torch.cuda.Stream()
    stream.wait_stream(torch.cuda.current_stream())
    # copy static_inputs because it will be cleared in model
    with torch.cuda.stream(stream):
        model(list(static_inputs))
    stream.synchronize()
    torch.cuda.current_stream().wait_stream(stream)
    torch.cuda.synchronize()

    # record
    graph = torch.cuda.CUDAGraph()
    with torch.cuda.graph(graph, stream=stream):
        static_outputs = model(list(static_inputs))
    if not isinstance(static_outputs, (list, tuple)):
        static_outputs = (static_outputs,)

    if config.size_asserts:

        def run(new_inputs):
            assert len(static_inputs) == len(new_inputs)
            for idx, (dst, src, expanded_dims) in enumerate(
                zip(static_inputs, new_inputs, inps_expanded_dims)
            ):
                if idx in static_input_idxs:
                    assert dst.data_ptr() == src.data_ptr()
                else:
                    # TODO - could make one single op of multiple slices
                    # and avoid dispatch.
                    # Could also pre-index the `dst` tensors
                    dst = index_expanded_dims(dst, expanded_dims)
                    src = index_expanded_dims(src, expanded_dims)
                    dst.copy_(src)
            new_inputs.clear()
            graph.replay()
            return static_outputs

    else:
        copy_indices = [
            idx for idx in range(len(static_inputs)) if idx not in static_input_idxs
        ]

        def run(new_inputs):
            for idx in copy_indices:
                src = index_expanded_dims(static_inputs[idx], inps_expanded_dims[idx])
                dst = index_expanded_dims(new_inputs[idx], inps_expanded_dims[idx])
                dst.copy_(src)
            new_inputs.clear()
            graph.replay()
            return static_outputs

    return run


def count_tangents(fx_g: torch.fx.GraphModule):
    """
    Infers which inputs are static for a backwards graph
    """

    def is_not_gradout(x):
        return "tangents" not in x.name

    arg_count = 0
    static_arg_idxs = []
    for n in fx_g.graph.nodes:
        if n.op == "placeholder":
            if is_not_gradout(n):
                static_arg_idxs.append(arg_count)
            arg_count += 1

    assert static_arg_idxs == list(range(len(static_arg_idxs)))
    return len(static_arg_idxs)


_graph_counter = itertools.count(0)


def compile_fx(
    model_: torch.fx.GraphModule,
    example_inputs_: List[torch.Tensor],
    inner_compile=compile_fx_inner,
):
    """Main entrypoint to a compile given FX graph"""

    if not is_aot_autograd_safe_to_run(model_, example_inputs_):
        log.warning("Aot Autograd is not safe to run, so falling back to eager")
        return model_

    functorch.compile.config.use_functionalize = True
    functorch.compile.config.use_fake_tensor = True

    with overrides.patch_functions():
        model_ = normalize_ir(model_, example_inputs_)
        model_ = overrides.replace_fx(model_)
        model_ = overrides.fuse_fx(model_, example_inputs_)
    num_example_inputs = len(example_inputs_)
    cudagraphs = BoxedBool(config.triton.cudagraphs and not config.dynamic_shapes)

    graph_id = next(_graph_counter)

    @dynamo_utils.dynamo_timed
    def fw_compiler(model: torch.fx.GraphModule, example_inputs):
        fixed = len(example_inputs) - num_example_inputs
        return inner_compile(
            model,
            example_inputs,
            num_fixed=fixed,
            cudagraphs=cudagraphs,
            graph_id=graph_id,
        )

    @dynamo_utils.dynamo_timed
    def bw_compiler(model: torch.fx.GraphModule, example_inputs):
        fixed = count_tangents(model)
        return inner_compile(
            model,
            example_inputs,
            num_fixed=fixed,
            cudagraphs=cudagraphs,
            is_backward=True,
            graph_id=graph_id,
        )

    with overrides.patch_functions():

        # TODO: can add logging before/after the call to create_aot_dispatcher_function
        # in torch._functorch/aot_autograd.py::aot_module_simplified::aot_function_simplified::new_func
        # once torchdynamo is merged into pytorch
        return aot_autograd(
            fw_compiler=fw_compiler,
            bw_compiler=bw_compiler,
            decompositions=select_decomp_table(),
            partition_fn=functools.partial(
                min_cut_rematerialization_partition, compiler="inductor"
            ),
<<<<<<< HEAD
        )(model_, example_inputs_)
=======
            # A "tiny" graph can actually decompose into multiple
            # operators (if it's a decomposition) and inductor can
            # do a better job on it in this case
            #
            # Also, for some reason, test_comprehensive___rmatmul___cpu
            # fails without forcing a compile lol.
            force_compile_tiny_graphs=True,
        )(model_, example_inputs_)


def _shape_env_from_inputs(inputs):
    shape_env = None
    fake_mode = fake_mode_from_tensors(inputs)

    # TODO(voz): It would be nice to enable this assert, but there are lots of tests that
    # pass in real inputs for now.
    # if len(inputs) > 0:
    # assert fake_mode is not None, breakpoint()

    if fake_mode is not None:
        return fake_mode.shape_env

    # TODO(voz): Should we always have one anyway?
    return None
>>>>>>> 4c1d403a
<|MERGE_RESOLUTION|>--- conflicted
+++ resolved
@@ -398,16 +398,6 @@
             partition_fn=functools.partial(
                 min_cut_rematerialization_partition, compiler="inductor"
             ),
-<<<<<<< HEAD
-        )(model_, example_inputs_)
-=======
-            # A "tiny" graph can actually decompose into multiple
-            # operators (if it's a decomposition) and inductor can
-            # do a better job on it in this case
-            #
-            # Also, for some reason, test_comprehensive___rmatmul___cpu
-            # fails without forcing a compile lol.
-            force_compile_tiny_graphs=True,
         )(model_, example_inputs_)
 
 
@@ -424,5 +414,4 @@
         return fake_mode.shape_env
 
     # TODO(voz): Should we always have one anyway?
-    return None
->>>>>>> 4c1d403a
+    return None