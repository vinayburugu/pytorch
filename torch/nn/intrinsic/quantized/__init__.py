from .modules import *  # noqa: F403

__all__ = [
    'BNReLU2d',
    'BNReLU3d',
    'ConvReLU1d',
    'ConvReLU2d',
    'ConvReLU3d',
    'LinearReLU',
<<<<<<< HEAD
    'LinearLeakyReLU',
    'LinearTanh',
=======
>>>>>>> 0fb739ed
]<|MERGE_RESOLUTION|>--- conflicted
+++ resolved
@@ -7,9 +7,4 @@
     'ConvReLU2d',
     'ConvReLU3d',
     'LinearReLU',
-<<<<<<< HEAD
-    'LinearLeakyReLU',
-    'LinearTanh',
-=======
->>>>>>> 0fb739ed
 ]