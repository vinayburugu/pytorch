import torch
from collections import OrderedDict
import weakref
import warnings
from typing import Any

__all__ = ["RemovableHandle", "unserializable_hook", "warn_if_has_hooks", "BackwardHook"]

class RemovableHandle(object):
    """A handle which provides the capability to remove a hook."""

    id: int
    next_id: int = 0

    def __init__(self, hooks_dict: Any) -> None:
        self.hooks_dict_ref = weakref.ref(hooks_dict)
        self.id = RemovableHandle.next_id
        RemovableHandle.next_id += 1

    def remove(self) -> None:
        hooks_dict = self.hooks_dict_ref()
        if hooks_dict is not None and self.id in hooks_dict:
            del hooks_dict[self.id]

    def __getstate__(self):
        return (self.hooks_dict_ref(), self.id)

    def __setstate__(self, state) -> None:
        if state[0] is None:
            # create a dead reference
            self.hooks_dict_ref = weakref.ref(OrderedDict())
        else:
            self.hooks_dict_ref = weakref.ref(state[0])
        self.id = state[1]
        RemovableHandle.next_id = max(RemovableHandle.next_id, self.id + 1)

    def __enter__(self) -> 'RemovableHandle':
        return self

    def __exit__(self, type: Any, value: Any, tb: Any) -> None:
        self.remove()


def unserializable_hook(f):
    """
    Decorator which marks a function as an unserializable hook.
    This suppresses warnings that would otherwise arise if you attempt
    to serialize a tensor that has a hook.
    """
    f.__torch_unserializable__ = True
    return f


def warn_if_has_hooks(tensor):
    if tensor._backward_hooks:
        for k in tensor._backward_hooks:
            hook = tensor._backward_hooks[k]
            if not hasattr(k, "__torch_unserializable__"):
                warnings.warn("backward hook {} on tensor will not be "
                              "serialized.  If this is expected, you can "
                              "decorate the function with @torch.utils.hooks.unserializable_hook "
                              "to suppress this warning".format(repr(hook)))

class BackwardHook(object):
    """
    A wrapper class to implement nn.Module backward hooks.
    It handles:
      - Ignoring non-Tensor inputs and replacing them by None before calling the user hook
      - Generating the proper Node to capture a set of Tensor's gradients
      - Linking the gradients captures for the outputs with the gradients captured for the input
      - Calling the user hook once both output and input gradients are available
    """

    def __init__(self, module, user_hooks):
        self.user_hooks = user_hooks
        self.module = module

        self.grad_outputs = None
        self.n_outputs = -1
        self.output_tensors_index = None
        self.n_inputs = -1
        self.input_tensors_index = None

    def _pack_with_none(self, indices, values, size):
        res = [None] * size
        for idx, val in zip(indices, values):
            res[idx] = val

        return tuple(res)

    def _unpack_none(self, indices, values):
        res = []
        for idx in indices:
            res.append(values[idx])

        return tuple(res)

    def _set_user_hook(self, grad_fn):
        def hook(grad_input, _):
            if self.grad_outputs is None:
                raise RuntimeError("Module backward hook for grad_input is called before "
                                   "the grad_output one. This happens because the gradient "
                                   "in your nn.Module flows to the Module's input without "
                                   "passing through the Module's output. Make sure that the "
                                   "output depends on the input and that the loss is computed "
                                   "based on the output.")

<<<<<<< HEAD
            grad_input = self._pack_with_none(self.input_tensors_index, grad_input, self.n_inputs)
            res = user_hook(self.module, grad_input, self.grad_outputs)
            self.grad_outputs = None
            if res is None:
                return res
=======
            res = self._pack_with_none(self.input_tensors_index, grad_input, self.n_inputs)

            for hook in self.user_hooks:
                out = hook(self.module, res, self.grad_outputs)

                if out is None:
                    continue

                if len(out) != len(res):
                    raise RuntimeError("Backward hook returned an invalid number of grad_input, "
                                       "got {}, but expected {}".format(len(out), len(res)))

                res = out

            self.grad_outputs = None
>>>>>>> 4a5fdc56

            return self._unpack_none(self.input_tensors_index, res)

        grad_fn.register_hook(hook)

    def _apply_on_tensors(self, fn, args):
        # Can be used to apply the given function to the tensors contained in the
        # args. Will return updated args and the tensors indices
        tensors_idx = []
        tensors = []

        requires_grad = False
        for i, arg in enumerate(args):
            if isinstance(arg, torch.Tensor):
                tensors_idx.append(i)
                tensors.append(arg)
                requires_grad |= arg.requires_grad

        if not (requires_grad and torch.is_grad_enabled()):
            return args, None

        new_tensors = torch.nn.modules._functions.BackwardHookFunction.apply(*tensors)
        if len(new_tensors) == 0:
            raise RuntimeError("Cannot set Module backward hook for a Module with no input Tensors.")

        grad_fns = [t.grad_fn for t in new_tensors if t.grad_fn is not None and t.grad_fn.name() == "BackwardHookFunctionBackward"]
        if len(grad_fns) == 0:
            raise RuntimeError("Error while setting up backward hooks. Please open "
                               "an issue with a code sample to reproduce this.")

        fn(grad_fns[0])

        arg_list = list(args)
        for idx, val in zip(tensors_idx, new_tensors):
            arg_list[idx] = val

        return tuple(arg_list), tensors_idx

    def setup_input_hook(self, args):
        def fn(grad_fn):
            self._set_user_hook(grad_fn)

        res, input_idx = self._apply_on_tensors(fn, args)
        self.n_inputs = len(args)
        self.input_tensors_index = input_idx
        return res

    def setup_output_hook(self, args):
        def fn(grad_fn):
            def hook(_, grad_output):
                self.grad_outputs = self._pack_with_none(self.output_tensors_index,
                                                         grad_output,
                                                         self.n_outputs)

                # Special case if no input required gradients, this hook should call the user
                # hook directly
                if self.input_tensors_index is None:
                    grad_inputs = self._pack_with_none([], [], self.n_inputs)
                    for user_hook in self.user_hooks:
                        res = user_hook(self.module, grad_inputs, self.grad_outputs)
                        if res is not None and not (isinstance(res, tuple) and all(el is None for el in res)):
                            raise RuntimeError("Backward hook for Modules where no input requires "
                                               "gradient should always return None or None for all gradients.")
                    self.grad_outputs = None
            grad_fn.register_hook(hook)

        is_tuple = True
        if not isinstance(args, tuple):
            args = (args,)
            is_tuple = False

        res, output_idx = self._apply_on_tensors(fn, args)
        self.n_outputs = len(args)
        self.output_tensors_index = output_idx

        if not is_tuple:
            res = res[0]
        return res<|MERGE_RESOLUTION|>--- conflicted
+++ resolved
@@ -105,13 +105,6 @@
                                    "output depends on the input and that the loss is computed "
                                    "based on the output.")
 
-<<<<<<< HEAD
-            grad_input = self._pack_with_none(self.input_tensors_index, grad_input, self.n_inputs)
-            res = user_hook(self.module, grad_input, self.grad_outputs)
-            self.grad_outputs = None
-            if res is None:
-                return res
-=======
             res = self._pack_with_none(self.input_tensors_index, grad_input, self.n_inputs)
 
             for hook in self.user_hooks:
@@ -127,7 +120,6 @@
                 res = out
 
             self.grad_outputs = None
->>>>>>> 4a5fdc56
 
             return self._unpack_none(self.input_tensors_index, res)
 
