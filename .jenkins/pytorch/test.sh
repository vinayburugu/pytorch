#!/bin/bash

# Required environment variable: $BUILD_ENVIRONMENT
# (This is set by default in the Docker images we build, so you don't
# need to set it yourself.

set -ex

TORCH_INSTALL_DIR=$(python -c "import site; print(site.getsitepackages()[0])")/torch
TORCH_BIN_DIR="$TORCH_INSTALL_DIR"/bin
TORCH_LIB_DIR="$TORCH_INSTALL_DIR"/lib
TORCH_TEST_DIR="$TORCH_INSTALL_DIR"/test

BUILD_DIR="build"
BUILD_RENAMED_DIR="build_renamed"
BUILD_BIN_DIR="$BUILD_DIR"/bin

export VALGRIND=ON
if [[ "$BUILD_ENVIRONMENT" == *clang9* ]]; then
  # clang9 appears to miscompile code involving c10::optional<c10::SymInt>,
  # such that valgrind complains along these lines:
  #
  # Conditional jump or move depends on uninitialised value(s)
  #    at 0x40303A: ~optional_base (Optional.h:281)
  #    by 0x40303A: call (Dispatcher.h:448)
  #    by 0x40303A: call(at::Tensor const&, c10::ArrayRef<c10::SymInt>, c10::ArrayRef<c10::SymInt>, c10::optional<c10::SymInt>) (basic.cpp:10)
  #    by 0x403700: main (basic.cpp:16)
  #  Uninitialised value was created by a stack allocation
  #    at 0x402AAA: call(at::Tensor const&, c10::ArrayRef<c10::SymInt>, c10::ArrayRef<c10::SymInt>, c10::optional<c10::SymInt>) (basic.cpp:6)
  #
  # The problem does not appear with gcc or newer versions of clang (we tested
  # clang14).  So we suppress valgrind testing for clang9 specifically.
  # You may need to suppress it for other versions of clang if they still have
  # the bug.
  #
  # A minimal repro for the valgrind error is below:
  #
  # #include <ATen/ATen.h>
  # #include <ATen/core/dispatch/Dispatcher.h>
  #
  # using namespace at;
  #
  # Tensor call(const at::Tensor & self, c10::SymIntArrayRef size, c10::SymIntArrayRef stride, c10::optional<c10::SymInt> storage_offset) {
  #   auto op = c10::Dispatcher::singleton()
  #       .findSchemaOrThrow(at::_ops::as_strided::name, at::_ops::as_strided::overload_name)
  #       .typed<at::_ops::as_strided::schema>();
  #   return op.call(self, size, stride, storage_offset);
  # }
  #
  # int main(int argv) {
  #   Tensor b = empty({3, 4});
  #   auto z = call(b, b.sym_sizes(), b.sym_strides(), c10::nullopt);
  # }
  export VALGRIND=OFF
fi

# Get fully qualified path using realpath
if [[ "$BUILD_ENVIRONMENT" != *bazel* ]]; then
  CUSTOM_TEST_ARTIFACT_BUILD_DIR=$(realpath "${CUSTOM_TEST_ARTIFACT_BUILD_DIR:-"build/custom_test_artifacts"}")
fi


# shellcheck source=./common.sh
source "$(dirname "${BASH_SOURCE[0]}")/common.sh"

echo "Environment variables"
env

echo "Testing pytorch"

export LANG=C.UTF-8

PR_NUMBER=${PR_NUMBER:-${CIRCLE_PR_NUMBER:-}}

if [[ "$TEST_CONFIG" == 'default' ]]; then
  export CUDA_VISIBLE_DEVICES=0
  export HIP_VISIBLE_DEVICES=0
fi

if [[ "$TEST_CONFIG" == 'distributed' ]] && [[ "$BUILD_ENVIRONMENT" == *rocm* ]]; then
  export HIP_VISIBLE_DEVICES=0,1
fi

if [[ "$TEST_CONFIG" == 'slow' ]]; then
  export PYTORCH_TEST_WITH_SLOW=1
  export PYTORCH_TEST_SKIP_FAST=1
fi

if [[ "$BUILD_ENVIRONMENT" == *slow-gradcheck* ]]; then
  export PYTORCH_TEST_WITH_SLOW_GRADCHECK=1
fi

if [[ "$BUILD_ENVIRONMENT" == *cuda* || "$BUILD_ENVIRONMENT" == *rocm* ]]; then
  # Used so that only cuda/rocm specific versions of tests are generated
  # mainly used so that we're not spending extra cycles testing cpu
  # devices on expensive gpu machines
  export PYTORCH_TESTING_DEVICE_ONLY_FOR="cuda"
fi

if [[ "$BUILD_ENVIRONMENT" == *cuda11* ]]; then
  export BUILD_SPLIT_CUDA=ON
fi

if [[ "$TEST_CONFIG" == *crossref* ]]; then
  export PYTORCH_TEST_WITH_CROSSREF=1
fi

if [[ "$TEST_CONFIG" == *dynamo* ]]; then
  export PYTORCH_TEST_WITH_DYNAMO=1
fi

if [[ "$TEST_CONFIG" == *inductor* ]]; then
  export PYTORCH_TEST_WITH_INDUCTOR=1
fi

# TODO: this condition is never true, need to fix this.
if [[ -n "$PR_NUMBER" ]] && [[ -z "$CI_MASTER" || "$CI_MASTER" == "false" ]]; then
  # skip expensive checks when on PR and CI_MASTER flag is not set
  export PYTORCH_TEST_SKIP_CUDA_MEM_LEAK_CHECK=1
else
  export PYTORCH_TEST_SKIP_CUDA_MEM_LEAK_CHECK=0
fi

if [[ "$BUILD_ENVIRONMENT" == *rocm* ]]; then
  # Print GPU info
  rocminfo
  rocminfo | grep -E 'Name:.*\sgfx|Marketing'
fi

if [[ "$BUILD_ENVIRONMENT" != *-bazel-* ]] ; then
  # JIT C++ extensions require ninja.
  pip_install --user ninja
  # ninja is installed in $HOME/.local/bin, e.g., /var/lib/jenkins/.local/bin for CI user jenkins
  # but this script should be runnable by any user, including root
  export PATH="$HOME/.local/bin:$PATH"
fi

# DANGER WILL ROBINSON.  The LD_PRELOAD here could cause you problems
# if you're not careful.  Check this if you made some changes and the
# ASAN test is not working
if [[ "$BUILD_ENVIRONMENT" == *asan* ]]; then
    # Suppress vptr violations arising from multiple copies of pybind11
    export ASAN_OPTIONS=detect_leaks=0:symbolize=1:detect_stack_use_after_return=1:strict_init_order=true:detect_odr_violation=0
    export UBSAN_OPTIONS=print_stacktrace=1:suppressions=$PWD/ubsan.supp
    export PYTORCH_TEST_WITH_ASAN=1
    export PYTORCH_TEST_WITH_UBSAN=1
    # TODO: Figure out how to avoid hard-coding these paths
    export ASAN_SYMBOLIZER_PATH=/usr/lib/llvm-7/bin/llvm-symbolizer
    export TORCH_USE_RTLD_GLOBAL=1
    # NB: We load libtorch.so with RTLD_GLOBAL for UBSAN, unlike our
    # default behavior.
    #
    # The reason for this is that without RTLD_GLOBAL, if we load multiple
    # libraries that depend on libtorch (as is the case with C++ extensions), we
    # will get multiple copies of libtorch in our address space.  When UBSAN is
    # turned on, it will do a bunch of virtual pointer consistency checks which
    # won't work correctly.  When this happens, you get a violation like:
    #
    #    member call on address XXXXXX which does not point to an object of
    #    type 'std::_Sp_counted_base<__gnu_cxx::_Lock_policy::_S_atomic>'
    #    XXXXXX note: object is of type
    #    'std::_Sp_counted_ptr<torch::nn::LinearImpl*, (__gnu_cxx::_Lock_policy)2>'
    #
    # (NB: the textual types of the objects here are misleading, because
    # they actually line up; it just so happens that there's two copies
    # of the type info floating around in the address space, so they
    # don't pointer compare equal.  See also
    #   https://github.com/google/sanitizers/issues/1175
    #
    # UBSAN is kind of right here: if we relied on RTTI across C++ extension
    # modules they would indeed do the wrong thing;  but in our codebase, we
    # don't use RTTI (because it doesn't work in mobile).  To appease
    # UBSAN, however, it's better if we ensure all the copies agree!
    #
    # By the way, an earlier version of this code attempted to load
    # libtorch_python.so with LD_PRELOAD, which has a similar effect of causing
    # it to be loaded globally.  This isn't really a good idea though, because
    # it depends on a ton of dynamic libraries that most programs aren't gonna
    # have, and it applies to child processes.

    # TODO: get rid of the hardcoded path
    export LD_PRELOAD=/usr/lib/llvm-7/lib/clang/7.0.1/lib/linux/libclang_rt.asan-x86_64.so
    # Increase stack size, because ASAN red zones use more stack
    ulimit -s 81920

    (cd test && python -c "import torch; print(torch.__version__, torch.version.git_version)")
    echo "The next three invocations are expected to crash; if they don't that means ASAN/UBSAN is misconfigured"
    (cd test && ! get_exit_code python -c "import torch; torch._C._crash_if_csrc_asan(3)")
    (cd test && ! get_exit_code python -c "import torch; torch._C._crash_if_csrc_ubsan(0)")
    (cd test && ! get_exit_code python -c "import torch; torch._C._crash_if_aten_asan(3)")
fi

if [[ "$BUILD_ENVIRONMENT" == *-tsan* ]]; then
  export PYTORCH_TEST_WITH_TSAN=1
fi

if [[ $TEST_CONFIG == 'nogpu_NO_AVX2' ]]; then
  export ATEN_CPU_CAPABILITY=default
elif [[ $TEST_CONFIG == 'nogpu_AVX512' ]]; then
  export ATEN_CPU_CAPABILITY=avx2
fi

test_python_legacy_jit() {
  time python test/run_test.py --include test_jit_legacy test_jit_fuser_legacy --verbose
  assert_git_not_dirty
}

test_python_shard() {
  if [[ -z "$NUM_TEST_SHARDS" ]]; then
    echo "NUM_TEST_SHARDS must be defined to run a Python test shard"
    exit 1
  fi

  time python test/run_test.py --exclude-jit-executor --exclude-distributed-tests --shard "$1" "$NUM_TEST_SHARDS" --verbose

  assert_git_not_dirty
}

test_python() {
  time python test/run_test.py --exclude-jit-executor --exclude-distributed-tests --verbose
  assert_git_not_dirty
}


test_dynamo_shard() {
  if [[ -z "$NUM_TEST_SHARDS" ]]; then
    echo "NUM_TEST_SHARDS must be defined to run a Python test shard"
    exit 1
  fi
  # Temporarily disable test_fx for dynamo pending the investigation on TTS
  # regression in https://github.com/pytorch/torchdynamo/issues/784
  time python test/run_test.py \
    --exclude-jit-executor \
    --exclude-distributed-tests \
    --exclude \
      test_autograd \
      test_proxy_tensor \
      test_quantization \
      test_public_bindings \
      test_dataloader \
      test_reductions \
      test_namedtensor \
      test_namedtuple_return_api \
      profiler/test_profiler \
      profiler/test_profiler_tree \
      test_overrides \
      test_python_dispatch \
      test_fx \
      test_package \
      test_vmap \
    --shard "$1" "$NUM_TEST_SHARDS" \
    --verbose
  assert_git_not_dirty
}

test_python_gloo_with_tls() {
  source "$(dirname "${BASH_SOURCE[0]}")/run_glootls_test.sh"
  assert_git_not_dirty
}


test_aten() {
  # Test ATen
  # The following test(s) of ATen have already been skipped by caffe2 in rocm environment:
  # scalar_tensor_test, basic, native_test
  if [[ "$BUILD_ENVIRONMENT" != *asan* ]] && [[ "$BUILD_ENVIRONMENT" != *rocm* ]]; then
    echo "Running ATen tests with pytorch lib"

    if [[ -n "$IN_WHEEL_TEST" ]]; then
      echo "Running test with the install folder"
      # Rename the build folder when running test to ensure it
      # is not depended on the folder
      mv "$BUILD_DIR" "$BUILD_RENAMED_DIR"
      TEST_BASE_DIR="$TORCH_TEST_DIR"
    else
      echo "Running test with the build folder"
      TEST_BASE_DIR="$BUILD_BIN_DIR"
    fi

    # NB: the ATen test binaries don't have RPATH set, so it's necessary to
    # put the dynamic libraries somewhere were the dynamic linker can find them.
    # This is a bit of a hack.
    ${SUDO} ln -sf "$TORCH_LIB_DIR"/libc10* "$TEST_BASE_DIR"
    ${SUDO} ln -sf "$TORCH_LIB_DIR"/libcaffe2* "$TEST_BASE_DIR"
    ${SUDO} ln -sf "$TORCH_LIB_DIR"/libmkldnn* "$TEST_BASE_DIR"
    ${SUDO} ln -sf "$TORCH_LIB_DIR"/libnccl* "$TEST_BASE_DIR"
    ${SUDO} ln -sf "$TORCH_LIB_DIR"/libtorch* "$TEST_BASE_DIR"
    ${SUDO} ln -sf "$TORCH_LIB_DIR"/libtbb* "$TEST_BASE_DIR"

    ls "$TEST_BASE_DIR"
    aten/tools/run_tests.sh "$TEST_BASE_DIR"

    if [[ -n "$IN_WHEEL_TEST" ]]; then
      # Restore the build folder to avoid any impact on other tests
      mv "$BUILD_RENAMED_DIR" "$BUILD_DIR"
    fi

    assert_git_not_dirty
  fi
}

test_without_numpy() {
  pushd "$(dirname "${BASH_SOURCE[0]}")"
  python -c "import sys;sys.path.insert(0, 'fake_numpy');from unittest import TestCase;import torch;x=torch.randn(3,3);TestCase().assertRaises(RuntimeError, lambda: x.numpy())"
  # Regression test for https://github.com/pytorch/pytorch/issues/66353
  python -c "import sys;sys.path.insert(0, 'fake_numpy');import torch;print(torch.tensor([torch.tensor(0.), torch.tensor(1.)]))"
  popd
}

# pytorch extensions require including torch/extension.h which includes all.h
# which includes utils.h which includes Parallel.h.
# So you can call for instance parallel_for() from your extension,
# but the compilation will fail because of Parallel.h has only declarations
# and definitions are conditionally included Parallel.h(see last lines of Parallel.h).
# I tried to solve it #39612 and #39881 by including Config.h into Parallel.h
# But if Pytorch is built with TBB it provides Config.h
# that has AT_PARALLEL_NATIVE_TBB=1(see #3961 or #39881) and it means that if you include
# torch/extension.h which transitively includes Parallel.h
# which transitively includes tbb.h which is not available!
if [[ "${BUILD_ENVIRONMENT}" == *tbb* ]]; then
  sudo mkdir -p /usr/include/tbb
  sudo cp -r "$PWD"/third_party/tbb/include/tbb/* /usr/include/tbb
fi

test_libtorch() {
  if [[ "$BUILD_ENVIRONMENT" != *rocm* ]]; then
    echo "Testing libtorch"
    ln -sf "$TORCH_LIB_DIR"/libbackend_with_compiler.so "$TORCH_BIN_DIR"
    ln -sf "$TORCH_LIB_DIR"/libjitbackend_test.so "$TORCH_BIN_DIR"
    ln -sf "$TORCH_LIB_DIR"/libc10* "$TORCH_BIN_DIR"
    ln -sf "$TORCH_LIB_DIR"/libshm* "$TORCH_BIN_DIR"
    ln -sf "$TORCH_LIB_DIR"/libtorch* "$TORCH_BIN_DIR"
    ln -sf "$TORCH_LIB_DIR"/libtbb* "$TORCH_BIN_DIR"

    # Start background download
    python tools/download_mnist.py --quiet -d test/cpp/api/mnist &

    # Make test_reports directory
    # NB: the ending test_libtorch must match the current function name for the current
    # test reporting process (in print_test_stats.py) to function as expected.
    TEST_REPORTS_DIR=test/test-reports/cpp-unittest/test_libtorch
    mkdir -p $TEST_REPORTS_DIR

    if [[ "$BUILD_ENVIRONMENT" != *-tsan* ]]; then
        # Run JIT cpp tests
        python test/cpp/jit/tests_setup.py setup
    fi

    if [[ "$BUILD_ENVIRONMENT" == *cuda* ]]; then
      "$TORCH_BIN_DIR"/test_jit  --gtest_output=xml:$TEST_REPORTS_DIR/test_jit.xml
    else
      "$TORCH_BIN_DIR"/test_jit  --gtest_filter='-*CUDA' --gtest_output=xml:$TEST_REPORTS_DIR/test_jit.xml
    fi

    # Run Lazy Tensor cpp tests
    if [[ "$BUILD_ENVIRONMENT" == *cuda* && "$TEST_CONFIG" != *nogpu* ]]; then
      LTC_TS_CUDA=1 "$TORCH_BIN_DIR"/test_lazy  --gtest_output=xml:$TEST_REPORTS_DIR/test_lazy.xml
    else
      "$TORCH_BIN_DIR"/test_lazy  --gtest_output=xml:$TEST_REPORTS_DIR/test_lazy.xml
    fi

    if [[ "$BUILD_ENVIRONMENT" != *-tsan* ]]; then
        python test/cpp/jit/tests_setup.py shutdown
    fi

    # Wait for background download to finish
    wait
    # Exclude IMethodTest that relies on torch::deploy, which will instead be ran in test_deploy.
    OMP_NUM_THREADS=2 TORCH_CPP_TEST_MNIST_PATH="test/cpp/api/mnist" "$TORCH_BIN_DIR"/test_api --gtest_filter='-IMethodTest.*' --gtest_output=xml:$TEST_REPORTS_DIR/test_api.xml
    "$TORCH_BIN_DIR"/test_tensorexpr --gtest_output=xml:$TEST_REPORTS_DIR/test_tensorexpr.xml

    # TODO: this condition is never (BUILD_ENVIRONMENT doesn't start with pytorch-), need to fix this.
    if [[ "${BUILD_ENVIRONMENT}" == pytorch-linux-xenial-py3* ]]; then
      if [[ "${BUILD_ENVIRONMENT}" != *android* && "${BUILD_ENVIRONMENT}" != *cuda* && "${BUILD_ENVIRONMENT}" != *asan* ]]; then
        # TODO: Consider to run static_runtime_test from $TORCH_BIN_DIR (may need modify build script)
        "$BUILD_BIN_DIR"/static_runtime_test --gtest_output=xml:$TEST_REPORTS_DIR/static_runtime_test.xml
      fi
    fi
    assert_git_not_dirty
  fi
}

test_aot_compilation() {
  echo "Testing Ahead of Time compilation"
  ln -sf "$TORCH_LIB_DIR"/libc10* "$TORCH_BIN_DIR"
  ln -sf "$TORCH_LIB_DIR"/libtorch* "$TORCH_BIN_DIR"

  # Make test_reports directory
  # NB: the ending test_libtorch must match the current function name for the current
  # test reporting process (in print_test_stats.py) to function as expected.
  TEST_REPORTS_DIR=test/test-reports/cpp-unittest/test_aot_compilation
  mkdir -p $TEST_REPORTS_DIR
  if [ -f "$TORCH_BIN_DIR"/test_mobile_nnc ]; then "$TORCH_BIN_DIR"/test_mobile_nnc --gtest_output=xml:$TEST_REPORTS_DIR/test_mobile_nnc.xml; fi
  # shellcheck source=test/mobile/nnc/test_aot_compile.sh
  if [ -f "$TORCH_BIN_DIR"/aot_model_compiler_test ]; then source test/mobile/nnc/test_aot_compile.sh; fi
}

test_vulkan() {
  if [[ "$BUILD_ENVIRONMENT" == *vulkan* ]]; then
    ln -sf "$TORCH_LIB_DIR"/libtorch* "$TORCH_TEST_DIR"
    ln -sf "$TORCH_LIB_DIR"/libc10* "$TORCH_TEST_DIR"
    export VK_ICD_FILENAMES=/var/lib/jenkins/swiftshader/swiftshader/build/Linux/vk_swiftshader_icd.json
    # NB: the ending test_vulkan must match the current function name for the current
    # test reporting process (in print_test_stats.py) to function as expected.
    TEST_REPORTS_DIR=test/test-reports/cpp-vulkan/test_vulkan
    mkdir -p $TEST_REPORTS_DIR
    LD_LIBRARY_PATH=/var/lib/jenkins/swiftshader/swiftshader/build/Linux/ "$TORCH_TEST_DIR"/vulkan_api_test --gtest_output=xml:$TEST_REPORTS_DIR/vulkan_test.xml
  fi
}

test_distributed() {
  echo "Testing distributed python tests"
  time python test/run_test.py --distributed-tests --shard "$SHARD_NUMBER" "$NUM_TEST_SHARDS" --verbose
  assert_git_not_dirty

  if [[ "$BUILD_ENVIRONMENT" == *cuda* && "$SHARD_NUMBER" == 1 ]]; then
    echo "Testing distributed C++ tests"
    ln -sf "$TORCH_LIB_DIR"/libtorch* "$TORCH_BIN_DIR"
    ln -sf "$TORCH_LIB_DIR"/libc10* "$TORCH_BIN_DIR"
    # NB: the ending test_distributed must match the current function name for the current
    # test reporting process (in print_test_stats.py) to function as expected.
    TEST_REPORTS_DIR=test/test-reports/cpp-distributed/test_distributed
    mkdir -p $TEST_REPORTS_DIR
    "$TORCH_BIN_DIR"/FileStoreTest --gtest_output=xml:$TEST_REPORTS_DIR/FileStoreTest.xml
    "$TORCH_BIN_DIR"/HashStoreTest --gtest_output=xml:$TEST_REPORTS_DIR/HashStoreTest.xml
    "$TORCH_BIN_DIR"/TCPStoreTest --gtest_output=xml:$TEST_REPORTS_DIR/TCPStoreTest.xml

    MPIEXEC=$(command -v mpiexec)
    # TODO: this is disabled on GitHub Actions until this issue is resolved
    # https://github.com/pytorch/pytorch/issues/60756
    if [[ -n "$MPIEXEC" ]] && [[ -z "$GITHUB_ACTIONS" ]]; then
      MPICMD="${MPIEXEC} -np 2 $TORCH_BIN_DIR/ProcessGroupMPITest"
      eval "$MPICMD"
    fi
    "$TORCH_BIN_DIR"/ProcessGroupGlooTest --gtest_output=xml:$TEST_REPORTS_DIR/ProcessGroupGlooTest.xml
    "$TORCH_BIN_DIR"/ProcessGroupNCCLTest --gtest_output=xml:$TEST_REPORTS_DIR/ProcessGroupNCCLTest.xml
    "$TORCH_BIN_DIR"/ProcessGroupNCCLErrorsTest --gtest_output=xml:$TEST_REPORTS_DIR/ProcessGroupNCCLErrorsTest.xml
  fi
}

test_rpc() {
  if [[ "$BUILD_ENVIRONMENT" != *rocm* ]]; then
    echo "Testing RPC C++ tests"
    # NB: the ending test_rpc must match the current function name for the current
    # test reporting process (in print_test_stats.py) to function as expected.
    ln -sf "$TORCH_LIB_DIR"/libtorch* "$TORCH_BIN_DIR"
    ln -sf "$TORCH_LIB_DIR"/libc10* "$TORCH_BIN_DIR"
    ln -sf "$TORCH_LIB_DIR"/libtbb* "$TORCH_BIN_DIR"
    TEST_REPORTS_DIR=test/test-reports/cpp-rpc/test_rpc
    mkdir -p $TEST_REPORTS_DIR
    "$TORCH_BIN_DIR"/test_cpp_rpc --gtest_output=xml:$TEST_REPORTS_DIR/test_cpp_rpc.xml
  fi
}

test_custom_backend() {
  if [[ "$BUILD_ENVIRONMENT" != *asan* ]] ; then
    echo "Testing custom backends"
    CUSTOM_BACKEND_BUILD="${CUSTOM_TEST_ARTIFACT_BUILD_DIR}/custom-backend-build"
    pushd test/custom_backend
    cp -a "$CUSTOM_BACKEND_BUILD" build
    # Run tests Python-side and export a lowered module.
    python test_custom_backend.py -v
    python backend.py --export-module-to=model.pt
    # Run tests C++-side and load the exported lowered module.
    build/test_custom_backend ./model.pt
    rm -f ./model.pt
    popd
    assert_git_not_dirty
  fi
}

test_custom_script_ops() {
  if [[ "$BUILD_ENVIRONMENT" != *asan* ]] ; then
    echo "Testing custom script operators"
    CUSTOM_OP_BUILD="${CUSTOM_TEST_ARTIFACT_BUILD_DIR}/custom-op-build"
    pushd test/custom_operator
    cp -a "$CUSTOM_OP_BUILD" build
    # Run tests Python-side and export a script module.
    python test_custom_ops.py -v
    python model.py --export-script-module=model.pt
    # Run tests C++-side and load the exported script module.
    build/test_custom_ops ./model.pt
    popd
    assert_git_not_dirty
  fi
}

test_jit_hooks() {
  if [[ "$BUILD_ENVIRONMENT" != *asan* ]] ; then
    echo "Testing jit hooks in cpp"
    HOOK_BUILD="${CUSTOM_TEST_ARTIFACT_BUILD_DIR}/jit-hook-build"
    pushd test/jit_hooks
    cp -a "$HOOK_BUILD" build
    # Run tests Python-side and export the script modules with hooks
    python model.py --export-script-module=model
    # Run tests C++-side and load the exported script modules
    build/test_jit_hooks ./model
    popd
    assert_git_not_dirty
  fi
}

test_torch_function_benchmark() {
  echo "Testing __torch_function__ benchmarks"
  pushd benchmarks/overrides_benchmark
  python bench.py -n 1 -m 2
  python pyspybench.py Tensor -n 1
  python pyspybench.py SubTensor -n 1
  python pyspybench.py WithTorchFunction -n 1
  python pyspybench.py SubWithTorchFunction -n 1
  popd
  assert_git_not_dirty
}

build_xla() {
  # xla test needs sccache setup.
  # shellcheck source=./common-build.sh
  source "$(dirname "${BASH_SOURCE[0]}")/common-build.sh"

  XLA_DIR=xla
  USE_CACHE=1
  clone_pytorch_xla
  # shellcheck disable=SC1091
  source "xla/.circleci/common.sh"

  # TODO: The torch pin #73164 is involved in the sev https://github.com/pytorch/pytorch/issues/86093
  # so this is temporarily removed until XLA fixes the weird logic in https://github.com/pytorch/xla/blob/master/scripts/apply_patches.sh#L17-L18
  rm "${XLA_DIR}/torch_patches/.torch_pin" || true

  apply_patches
  SITE_PACKAGES="$(python -c 'from distutils.sysconfig import get_python_lib; print(get_python_lib())')"
  # These functions are defined in .circleci/common.sh in pytorch/xla repo
  install_deps_pytorch_xla $XLA_DIR $USE_CACHE
  CMAKE_PREFIX_PATH="${SITE_PACKAGES}/torch:${CMAKE_PREFIX_PATH}" XLA_SANDBOX_BUILD=1 build_torch_xla $XLA_DIR
  assert_git_not_dirty
}

test_xla() {
  # xla test needs sccache setup.
  # shellcheck source=./common-build.sh
  source "$(dirname "${BASH_SOURCE[0]}")/common-build.sh"

  clone_pytorch_xla
  # shellcheck disable=SC1091
  source "./xla/.circleci/common.sh"
  SITE_PACKAGES="$(python -c 'from distutils.sysconfig import get_python_lib; print(get_python_lib())')"
  CMAKE_PREFIX_PATH="${SITE_PACKAGES}/torch:${CMAKE_PREFIX_PATH}" XLA_SKIP_MP_OP_TESTS=1 run_torch_xla_tests "$(pwd)" "$(pwd)/xla"
  assert_git_not_dirty
}

# Do NOT run this test before any other tests, like test_python_shard, etc.
# Because this function uninstalls the torch built from branch and installs
# the torch built on its base commit.
test_forward_backward_compatibility() {
  set -x
  REPO_DIR=$(pwd)
  if [[ "${BASE_SHA}" == "${SHA1}" ]]; then
    echo "On trunk, we should compare schemas with torch built from the parent commit"
    SHA_TO_COMPARE=$(git rev-parse "${SHA1}"^)
  else
    echo "On pull, we should compare schemas with torch built from the merge base"
    SHA_TO_COMPARE=$(git merge-base "${SHA1}" "${BASE_SHA}")
  fi
  export SHA_TO_COMPARE

  # create a dummy ts model at this version
  python test/create_dummy_torchscript_model.py /tmp/model_new.pt
  python -m venv venv
  # shellcheck disable=SC1091
  . venv/bin/activate

  # build torch at the base commit to generate a base function schema for comparison
  git reset --hard "${SHA_TO_COMPARE}"
  echo "::group::Installing Torch From Base Commit"
  pip install -r requirements.txt
  # shellcheck source=./common-build.sh
  source "$(dirname "${BASH_SOURCE[0]}")/common-build.sh"
  python setup.py bdist_wheel --bdist-dir="base_bdist_tmp" --dist-dir="base_dist"
  python -mpip install base_dist/*.whl
  echo "::endgroup::"

  pushd test/forward_backward_compatibility
  pip show torch
  python dump_all_function_schemas.py --filename nightly_schemas.txt

  git reset --hard "${SHA1}"
  # FC: verify new model can be load with old code.
  if ! python ../load_torchscript_model.py /tmp/model_new.pt; then
      echo "FC check failed: new model cannot be load in old code"
      return 1
  fi
  python ../create_dummy_torchscript_model.py /tmp/model_old.pt
  deactivate
  rm -r "${REPO_DIR}/venv" "${REPO_DIR}/base_dist"
  pip show torch
  python check_forward_backward_compatibility.py --existing-schemas nightly_schemas.txt
  # BC: verify old model can be load with new code
  if ! python ../load_torchscript_model.py /tmp/model_old.pt; then
      echo "BC check failed: old model cannot be load in new code"
      return 1
  fi
  popd
  set +x
  assert_git_not_dirty
}

test_bazel() {
  set -e

  # bazel test needs sccache setup.
  # shellcheck source=./common-build.sh
  source "$(dirname "${BASH_SOURCE[0]}")/common-build.sh"

  get_bazel

   # Test //c10/... without Google flags and logging libraries. The
   # :all_tests target in the subsequent Bazel invocation tests
   # //c10/... with the Google libraries.
  tools/bazel test --config=cpu-only --test_timeout=480 --test_output=all --test_tag_filters=-gpu-required --test_filter=-*CUDA \
              --no//c10:use_gflags --no//c10:use_glog //c10/...

  tools/bazel test --config=cpu-only --test_timeout=480 --test_output=all --test_tag_filters=-gpu-required --test_filter=-*CUDA :all_tests
}

test_benchmarks() {
  if [[ "$BUILD_ENVIRONMENT" == *cuda* && $TEST_CONFIG != *nogpu* ]]; then
    pip_install --user "pytest-benchmark==3.2.3"
    pip_install --user "requests"
    BENCHMARK_DATA="benchmarks/.data"
    mkdir -p ${BENCHMARK_DATA}
    pytest benchmarks/fastrnns/test_bench.py --benchmark-sort=Name --benchmark-json=${BENCHMARK_DATA}/fastrnns_default.json --fuser=default --executor=default
    pytest benchmarks/fastrnns/test_bench.py --benchmark-sort=Name --benchmark-json=${BENCHMARK_DATA}/fastrnns_legacy_old.json --fuser=old --executor=legacy
    pytest benchmarks/fastrnns/test_bench.py --benchmark-sort=Name --benchmark-json=${BENCHMARK_DATA}/fastrnns_profiling_te.json --fuser=te --executor=profiling
    # TODO: Enable these for GHA once we have credentials for forked pull requests
    if [[ -z "${GITHUB_ACTIONS}" ]]; then
      python benchmarks/upload_scribe.py --pytest_bench_json ${BENCHMARK_DATA}/fastrnns_default.json
      python benchmarks/upload_scribe.py --pytest_bench_json ${BENCHMARK_DATA}/fastrnns_legacy_old.json
      python benchmarks/upload_scribe.py --pytest_bench_json ${BENCHMARK_DATA}/fastrnns_profiling_te.json
    fi
    assert_git_not_dirty
  fi
}

test_cpp_extensions() {
  # This is to test whether cpp extension build is compatible with current env. No need to test both ninja and no-ninja build
  time python test/run_test.py --include test_cpp_extensions_aot_ninja --verbose
  assert_git_not_dirty
}

test_vec256() {
  # This is to test vec256 instructions DEFAULT/AVX/AVX2 (platform dependent, some platforms might not support AVX/AVX2)
  if [[ "$BUILD_ENVIRONMENT" != *asan* ]] && [[ "$BUILD_ENVIRONMENT" != *rocm* ]]; then
    echo "Testing vec256 instructions"
    mkdir -p test/test-reports/vec256
    pushd build/bin
    vec256_tests=$(find . -maxdepth 1 -executable -name 'vec256_test*')
    for vec256_exec in $vec256_tests
    do
      $vec256_exec --gtest_output=xml:test/test-reports/vec256/"$vec256_exec".xml
    done
    popd
    assert_git_not_dirty
  fi
}

<<<<<<< HEAD
test_dynamo() {
  pushd ../torchdynamo
  pytest test/dynamo
  popd
}

test_inductor() {
  # TODO: enable inductor on core tests
  # time python test/run_test.py --core --exclude test_autograd --continue-through-error --verbose
  pushd ../torchdynamo
  pytest test/inductor -v
  popd
}

=======
>>>>>>> cc4dd748
test_docs_test() {
  .jenkins/pytorch/docs-test.sh
}

if ! [[ "${BUILD_ENVIRONMENT}" == *libtorch* || "${BUILD_ENVIRONMENT}" == *-bazel-* || "${BUILD_ENVIRONMENT}" == *-tsan* ]]; then
  (cd test && python -c "import torch; print(torch.__config__.show())")
  (cd test && python -c "import torch; print(torch.__config__.parallel_info())")
fi
if [[ "${TEST_CONFIG}" == *backward* ]]; then
  test_forward_backward_compatibility
  # Do NOT add tests after bc check tests, see its comment.
elif [[ "${TEST_CONFIG}" == *xla* ]]; then
  install_torchvision
  build_xla
  test_xla
elif [[ "$TEST_CONFIG" == 'jit_legacy' ]]; then
  test_python_legacy_jit
elif [[ "${BUILD_ENVIRONMENT}" == *libtorch* ]]; then
  # TODO: run some C++ tests
  echo "no-op at the moment"
elif [[ "$TEST_CONFIG" == distributed ]]; then
  test_distributed
  # Only run RPC C++ tests on the first shard
  if [[ "${SHARD_NUMBER}" == 1 ]]; then
    test_rpc
  fi
elif [[ "${TEST_CONFIG}" == *dynamo* && "${SHARD_NUMBER}" == 1 && $NUM_TEST_SHARDS -gt 1 ]]; then
  test_without_numpy
  install_torchvision
  install_triton
  test_dynamo_shard 1
  test_aten
elif [[ "${TEST_CONFIG}" == *dynamo* && "${SHARD_NUMBER}" == 2 && $NUM_TEST_SHARDS -gt 1 ]]; then
  install_torchvision
  install_filelock
<<<<<<< HEAD
  test_dynamo
elif [[ "${TEST_CONFIG}" == *inductor* ]]; then
  if [[ "$BUILD_ENVIRONMENT" == *cuda* ]]; then
    install_triton
  fi
  install_jinja2
  install_torchvision
  checkout_install_torchdynamo
  test_inductor
=======
  install_triton
  test_dynamo_shard 2
>>>>>>> cc4dd748
elif [[ "${SHARD_NUMBER}" == 1 && $NUM_TEST_SHARDS -gt 1 ]]; then
  test_without_numpy
  install_torchvision
  install_triton
  test_python_shard 1
  test_aten
elif [[ "${SHARD_NUMBER}" == 2 && $NUM_TEST_SHARDS -gt 1 ]]; then
  install_torchvision
  install_triton
  test_python_shard 2
  test_libtorch
  test_aot_compilation
  test_custom_script_ops
  test_custom_backend
  test_torch_function_benchmark
elif [[ "${SHARD_NUMBER}" -gt 2 ]]; then
  # Handle arbitrary number of shards
  install_triton
  test_python_shard "$SHARD_NUMBER"
elif [[ "${BUILD_ENVIRONMENT}" == *vulkan* ]]; then
  test_vulkan
elif [[ "${BUILD_ENVIRONMENT}" == *-bazel-* ]]; then
  test_bazel
elif [[ "${BUILD_ENVIRONMENT}" == *-mobile-lightweight-dispatch* ]]; then
  test_libtorch
elif [[ "${BUILD_ENVIRONMENT}" == *-tsan* ]]; then
  # TODO: TSAN check is currently failing with 415 data race warnings. This will
  # be addressed later, the first PR can be merged first to setup the CI jobs
  test_libtorch || true
elif [[ "${TEST_CONFIG}" = docs_test ]]; then
  test_docs_test
elif [[ "${TEST_CONFIG}" == *functorch* ]]; then
  test_functorch
else
  install_torchvision
  install_triton
  install_monkeytype
  test_python
  test_aten
  test_vec256
  test_libtorch
  test_aot_compilation
  test_custom_script_ops
  test_custom_backend
  test_torch_function_benchmark
  test_benchmarks
fi<|MERGE_RESOLUTION|>--- conflicted
+++ resolved
@@ -663,23 +663,12 @@
   fi
 }
 
-<<<<<<< HEAD
-test_dynamo() {
-  pushd ../torchdynamo
-  pytest test/dynamo
-  popd
-}
-
 test_inductor() {
   # TODO: enable inductor on core tests
   # time python test/run_test.py --core --exclude test_autograd --continue-through-error --verbose
-  pushd ../torchdynamo
   pytest test/inductor -v
-  popd
-}
-
-=======
->>>>>>> cc4dd748
+}
+
 test_docs_test() {
   .jenkins/pytorch/docs-test.sh
 }
@@ -715,20 +704,13 @@
 elif [[ "${TEST_CONFIG}" == *dynamo* && "${SHARD_NUMBER}" == 2 && $NUM_TEST_SHARDS -gt 1 ]]; then
   install_torchvision
   install_filelock
-<<<<<<< HEAD
-  test_dynamo
-elif [[ "${TEST_CONFIG}" == *inductor* ]]; then
-  if [[ "$BUILD_ENVIRONMENT" == *cuda* ]]; then
-    install_triton
-  fi
-  install_jinja2
-  install_torchvision
-  checkout_install_torchdynamo
-  test_inductor
-=======
   install_triton
   test_dynamo_shard 2
->>>>>>> cc4dd748
+elif [[ "${TEST_CONFIG}" == *inductor* ]]; then
+  install_torchvision
+  install_filelock
+  install_triton
+  test_inductor
 elif [[ "${SHARD_NUMBER}" == 1 && $NUM_TEST_SHARDS -gt 1 ]]; then
   test_without_numpy
   install_torchvision
