# Owner(s): ["module: primTorch", "module: decompositions"]

from collections import defaultdict
from torch import Tensor
import torch.autograd
from torch._decomp import decomposition_table
from torch.utils._python_dispatch import TorchDispatchMode

from torch.utils._pytree import tree_map, tree_flatten, tree_unflatten
from torch.utils._mode_utils import no_dispatch
from torch.testing._internal.common_utils import (
    is_iterable_of_tensors,
    TestCase,
    skipIfCrossRef,
    suppress_warnings,
    TEST_WITH_ASAN,
    run_tests,
    skipIfTorchDynamo,
)
from torch.testing._internal.common_device_type import (
    onlyNativeDeviceTypes,
    ops,
    instantiate_device_type_tests,
    onlyCUDA,
)
from torch.testing._internal.common_methods_invocations import op_db
from torch._dispatch.python import enable_python_dispatcher

import itertools
import functools
from functools import partial
import unittest

aten = torch.ops.aten


# TODO: this isn't going to work with non-aten namespaces
def overload_to_aten_name(overload):
    return overload._schema.name.split("::")[1]


# All operators that can have decomp tests
decomposition_names = {overload_to_aten_name(k) for k in decomposition_table}
_decomp_test_ops = [
    op
    for op in op_db
    if op.aten_name in decomposition_names
    or op.aten_backward_name in decomposition_names
]


def diff_arg(arg, requires_grad=True):
    def is_differentiable_arg(arg):
        if requires_grad:
            return arg.requires_grad
        else:
            return arg.is_floating_point() or arg.is_complex()

    if is_iterable_of_tensors(arg):
        if all([is_differentiable_arg(a) for a in arg]):
            return True
        if all([not is_differentiable_arg(a) for a in arg]):
            return False
        raise RuntimeError("NYI: The test runner can't handle this")
    return isinstance(arg, Tensor) and is_differentiable_arg(arg)


# Version of autograd.grad with some differences:
#   - pytree inputs is allowed (but leaves of the pytree have to all
#     be tensors)
#   - if an input is not used as part of derivatives, we will return a
#     zero-filled tensor for the result
def _autograd_grad(
    outputs, inputs, grad_outputs=None, retain_graph=False, create_graph=True
):
    inputs, inputs_spec = tree_flatten(inputs)
    diff_inputs = tuple(inp for inp in inputs if inp.requires_grad)
    if grad_outputs is None:
        diff_outputs = tuple(out for out in outputs if out.requires_grad)
    else:
        diff_grad_outputs = [
            (out, go) for out, go in zip(outputs, grad_outputs) if out.requires_grad
        ]
        if len(diff_grad_outputs) == 0:
            diff_outputs, grad_outputs = (), ()
        else:
            diff_outputs, grad_outputs = zip(*diff_grad_outputs)
    grad_inputs = torch.autograd.grad(
        diff_outputs,
        diff_inputs,
        grad_outputs,
        retain_graph=retain_graph,
        create_graph=create_graph,
        allow_unused=True,
    )
    result = []
    grad_inputs_iter = iter(grad_inputs)
    for inp in inputs:
        if inp.requires_grad:
            grad_input = next(grad_inputs_iter)
            if grad_input is None:
                result.append(torch.zeros_like(inp))
            else:
                result.append(grad_input)
        else:
            result.append(torch.zeros_like(inp))
    return tree_unflatten(result, inputs_spec)


def _as_tuple(val):
    if isinstance(val, tuple):
        return val
    return (val,)


def ref_vjp_no_create(f, *primals):
    result = f(*primals)

    def wrapped(cotangents):
        return _autograd_grad(
            _as_tuple(result), primals, _as_tuple(cotangents), create_graph=False
        )

    return result, wrapped


dtype_precisions = {
    torch.float16: (0.001, 1e-5),
    torch.bfloat16: (0.016, 1e-4),
    torch.float32: (1.3e-6, 1e-5),
    torch.float64: (1e-7, 1e-7),
    torch.complex32: (0.001, 1e-5),
    torch.complex64: (1.3e-6, 1e-5),
    torch.complex128: (1e-7, 1e-7),
}
# Returns the "default" rtol and atol for comparing scalars or
# tensors of the given dtypes.


def _getDefaultRtolAndAtol(dtype0, dtype1):
    rtol = max(
        dtype_precisions.get(dtype0, (0, 0))[0], dtype_precisions.get(dtype1, (0, 0))[0]
    )
    atol = max(
        dtype_precisions.get(dtype0, (0, 0))[1], dtype_precisions.get(dtype1, (0, 0))[1]
    )
    return rtol, atol


def op_assert_ref(test_case, op, test_dtype, i, orig, decomp, ref, args, kwargs):
    assert orig.dtype == decomp.dtype, f"{i} Operation:  {op}"
    if orig.numel() == 0 or decomp.numel() == 0:
        assert orig.numel() == decomp.numel()
        return
    assert orig.shape == decomp.shape, f"{i} Operation:  {op}"
    tol_table = {
        (torch.bfloat16, torch.ops.aten.native_layer_norm.default): 1e-5,
        (torch.float16, torch.ops.aten.native_layer_norm.default): 1e-5,
        (torch.float16, torch.ops.aten.native_layer_norm_backward.default): 1e-3,
        (torch.bfloat16, torch.ops.aten.native_layer_norm_backward.default): 2e-2,
        (torch.bfloat16, torch.ops.aten.native_batch_norm.default): 1e-5,
        (torch.float16, torch.ops.aten.native_batch_norm.default): 1e-5,
<<<<<<< HEAD
        (torch.bfloat16, torch.ops.aten.linalg_vector_norm.default): 1e-6,
        (torch.float16, torch.ops.aten.linalg_vector_norm.default): 1e-6,
=======
        (torch.bfloat16, torch.ops.aten._native_batch_norm_legit.default): 1e-5,
        (torch.bfloat16, torch.ops.aten._native_batch_norm_legit.no_stats): 1e-5,
        (torch.float16, torch.ops.aten._native_batch_norm_legit.default): 1e-5,
        (torch.float16, torch.ops.aten._native_batch_norm_legit.no_stats): 1e-5,
        (torch.bfloat16, torch.ops.aten.linalg_vector_norm.default): 1e-5,
        (torch.float16, torch.ops.aten.linalg_vector_norm.default): 1e-5,
>>>>>>> b87682f5
        (torch.float16, torch.ops.aten.nll_loss_forward.default): 1e-2,
        (torch.bfloat16, torch.ops.aten.nll_loss_forward.default): 1e-1,
    }
    if ref.is_floating_point():
        orig_diff = (orig - ref).abs().max()
        decomp_diff = (decomp - ref).abs().max()
        atol = tol_table.get((test_dtype, op), 1e-7)
        if decomp_diff > orig_diff + atol:
            raise RuntimeError(
                f"Difference from float64 is larger with decomposition {op.__name__}"
                f" than original on output {i}. Original max diff: {orig_diff}, Decomp max diff: {decomp_diff}\n"
                f"atol = {atol}\n"
                f"args = {args}\n"
                f"kwargs = {kwargs}"
            )
    else:
        test_case.assertEqual(
            orig, decomp, msg=f"{op.__name__}\nargs = {args}\nkwargs = {kwargs}"
        )


def op_assert_equal(test_case, op, test_dtype, orig, decomp, args, kwargs):
    test_case.assertEqual(
        orig.dtype, decomp.dtype, f"Operation: {op}, orig.dtype: {orig.dtype}, decomp.dtype: {decomp.dtype}, {args}, {kwargs}")
    # Before adding an entry to this table, make sure your decomposition is right :)
    tol_table = {
        # Due to strange epsilon behaviors, see https://github.com/pytorch/pytorch/issues/73161
        (torch.float32, torch.ops.aten.native_layer_norm.default): (1e-3, 1e-3),
        (torch.float32, torch.ops.aten.native_layer_norm_backward.default): (
            1e-3,
            1e-3,
        ),
        (torch.float64, torch.ops.aten.native_layer_norm.default): (1e-6, 1e-6),
        # This exceeds default tolerances only on CPU, on CUDA it's fine
        (torch.float32, torch.ops.aten.grid_sampler_2d.default) : (7e-6, 3e-5),
        # Exceeds tolerances on CUDA, likely due to fma
        (torch.float32, torch.ops.aten.mv.default) : (1e-5, 3e-5),
        (torch.complex64, torch.ops.aten.mv.default): (5e-5, 5e-5),
        (torch.float64, torch.ops.aten.upsample_bicubic2d.vec) : (1e-5, 5e-4),
        (torch.float64, torch.ops.aten.upsample_bicubic2d.default) : (1e-5, 5e-4),
        # The decomposition is TOO correct. It computes everything in int64, so sometimes
        # there's an off-by-one error. See
        # https://github.com/pytorch/pytorch/issues/81996
        # https://github.com/pytorch/pytorch/issues/82230
        (torch.int8, torch.ops.aten.linspace.default) : (0, 1),
        (torch.uint8, torch.ops.aten.linspace.default) : (0, 1),
        (torch.int16, torch.ops.aten.linspace.default) : (0, 1),
        (torch.int32, torch.ops.aten.linspace.default) : (0, 1),
        (torch.int64, torch.ops.aten.linspace.default) : (0, 1),
    }
    if (decomp.dtype, op) in tol_table:
        rtol, atol = tol_table[(decomp.dtype, op)]
    else:
        rtol, atol = _getDefaultRtolAndAtol(orig.dtype, decomp.dtype)
    test_case.assertEqual(orig, decomp, rtol=rtol, atol=atol, msg=f"{op.__name__}\nargs = {args}\nkwargs = {kwargs}")


# Given f, returns an f' such that:
# - f' takes only positional arguments
# - All arguments to f' are floating-point Tensors
# - All outputs of f' are floating-point Tensors
def normalize_op_input_output2(
    f, args, kwargs, output_process_fn_grad=None, requires_grad=True
):
    flat_args, args_spec = tree_flatten(args)
    diff_argnums = tuple(
        i
        for i, arg in enumerate(flat_args)
        if diff_arg(arg, requires_grad=requires_grad)
    )
    assert len(diff_argnums) > 0
    primals = tuple(flat_args[i] for i in diff_argnums)

    @functools.wraps(f)
    def wrapped(*primals):
        _args = list(flat_args)
        for num, arg in zip(diff_argnums, primals):
            _args[num] = arg
        _args = tree_unflatten(_args, args_spec)
        result = f(*_args, **kwargs)
        if output_process_fn_grad is not None:
            result = output_process_fn_grad(result)
        if isinstance(result, tuple):
            # TODO: Remove the following hack for namedtuples
            result = tuple(result)
            result = tuple(
                r
                for r in result
                if isinstance(r, Tensor) and (r.is_floating_point() or r.is_complex())
            )
            assert len(result) > 0
        return result

    return wrapped, primals


# NB: This also upcasts dtype arguments
# TODO: handle complex correctly
def upcast_tensor(x, dtype=torch.float32):
    if isinstance(x, Tensor) and x.dtype.is_floating_point:
        return x.to(dtype=dtype)
    elif (isinstance(x, torch.dtype)
          and x in [torch.float16, torch.bfloat16, torch.float]):
        return dtype
    else:
        return x


def normalize_op_input_output(f, sample, requires_grad=True):
    args = tuple([sample.input] + list(sample.args))
    return normalize_op_input_output2(
        f,
        args,
        sample.kwargs,
        sample.output_process_fn_grad,
        requires_grad=requires_grad,
    )


CROSS_REF_EXCLUDE_SET = {
    # CUBLAS_STATUS_NOT_SUPPORTED when calling
    # `cublasGemmStridedBatchedExFix(handle, opa, opb, (int)m, (int)n, (int)k,
    # (void*)&falpha, a, CUDA_R_16BF, (int)lda, stridea, b, CUDA_R_16BF,
    # (int)ldb, strideb, (void*)&fbeta, c, CUDA_R_16BF, (int)ldc, stridec,
    # (int)num_batches, CUDA_R_32F, CUBLAS_GEMM_DEFAULT_TENSOR_OP)`
    ("cuda", torch.bfloat16, "nn.functional.bilinear"),
    # randomness
    ("cuda", torch.float16, "nn.functional.dropout"),
    ("cuda", torch.bfloat16, "nn.functional.dropout"),
    ("cuda", torch.float64, "nn.functional.dropout"),
    ("cuda", torch.float32, "nn.functional.dropout"),
    (None, None, "special.ndtr"),  # aten.special_ndtr was not decomposed
    (None, None, "new_empty"),
    (None, None, "empty_like"),
    (None, None, "empty"),

    # CompositeAutogradImplicit
    # See https://github.com/pytorch/pytorch/issues/81669
    (None, None, "nn.functional.relu6"),
    (None, None, "meshgrid"),
    # diag was not decomposed (it just registers a decomp for diag_out, torch.diag is CompImplicit)
    (None, None, "diag"),

    # _softmax_backward_data's CPU kernel for bfloat16 always return the grad_input as float32
    ("cpu", torch.bfloat16, "_softmax_backward_data"),
<<<<<<< HEAD
=======
    (None, None, "norm"),
    # native_batch_norm is only implicit when python dispatcher is on (and noncomposite otherwise)
    (None, None, "native_batch_norm"),
>>>>>>> b87682f5
}

CROSS_REF_BACKWARD_EXCLUDE_SET = {
    # Decomposed backward formula is not as precise
    ("cpu", torch.bfloat16, "nn.functional.hardswish"),
    ("cuda", torch.float16, "nn.functional.cross_entropy"),
}

all_decomposed = set()
all_called = defaultdict(int)

# Helpful snippet for testing coverage
"""
import atexit
def check_coverage():
    print("missing coverage:")
    print("\n".join(map(str, decomposition_table.keys() - all_decomposed)))
atexit.register(check_coverage)
"""

# Helpful snippet for Horace to create his google sheet :)
"""
import atexit
def dump_ops():
    with open('run_ops.txt', 'w') as f, open('count_ops.txt', 'w') as g:
        for op, count in sorted(all_called.items(), key=lambda x: x[0].__name__):
            f.write(f'{op.__name__}\n')
            g.write(f'{count}\n')
    with open('run_decompositions.txt', 'w') as f:
        for op in sorted([i.__name__ for i in all_decomposed]):
            f.write(f'{op}\n')

atexit.register(dump_ops)
"""


def any_unsupported(args, kwargs):
    def test_unsupported(t):
        if type(t) is torch.Tensor or type(t) is torch.nn.Parameter:
            # These are all things that we haven't coded decompositions
            # to handle correctly.  Maybe they should.
            return any([
                t.is_sparse_csr, t.is_sparse, t.is_mkldnn, t.is_quantized,
                t.is_nested, torch._is_functional_tensor(t),
            ])
        elif torch.overrides.is_tensor_like(t):
            # Decompositions will generally change the behavior of Tensor-like
            # subclasses, so bypass tests in this case too
            return True
        else:
            return False

    flat_args, _ = tree_flatten(args)
    flat_kwargs, _ = tree_flatten(kwargs)
    return any(test_unsupported(x) for x in itertools.chain(flat_args, flat_kwargs))


class TestDecomp(TestCase):
    longMessage = True

    # NB: This actually overlaps with test_comprehensive, but it only
    # runs on things that are definitely decomposed so it's a lot faster
    # to run
    @unittest.skipIf(TEST_WITH_ASAN, "Skipped under ASAN")
    @onlyNativeDeviceTypes
    @skipIfCrossRef
    @suppress_warnings
    @ops(_decomp_test_ops)
    def test_quick(self, device, dtype, op):
        self.do_cross_ref(device, dtype, op, run_all=False)

    @unittest.skipIf(TEST_WITH_ASAN, "Skipped under ASAN")
    @onlyNativeDeviceTypes
    @skipIfCrossRef
    @suppress_warnings
    @ops(op_db)
    def test_comprehensive(self, device, dtype, op):
        self.do_cross_ref(device, dtype, op, run_all=True)

    @skipIfTorchDynamo("Test does not work with TorchDynamo")
    def do_cross_ref(self, device, dtype, op, *, run_all):
        test_keys = [
            (torch.device(device).type, dtype, op.name),
            (None, dtype, op.name),
            (None, None, op.name),
        ]
        if any(key in CROSS_REF_EXCLUDE_SET for key in test_keys):
            self.skipTest(f"{op.name} in {dtype} not supported")

        skip_decomp_vjp = any(key in CROSS_REF_BACKWARD_EXCLUDE_SET for key in test_keys)
        test_dtype = dtype

        # We check the correctness of each decomposition right after running it.
        # So, when we encounter a decomposition, we run the function normally, and
        # then run the decomposition, and ensure they're identical.
        called = set()
        decomposed = set()

        saved_precision = self.precision
        saved_rel_tol = self.rel_tol
        test_case = self

        class DecompCrossRefMode(TorchDispatchMode):
            def __torch_dispatch__(self, func, types, args=(), kwargs=None):
                with no_dispatch():
                    return self._torch_dispatch(func, types, args, kwargs)

            def _torch_dispatch(self, func, types, args=(), kwargs=None):
                test_case.precision = saved_precision
                test_case.rel_tol = saved_rel_tol

                called.add(func)
                all_called[func] += 1

                # Stuff we shouldn't bother testing
                # (TODO: remove detach from the decomp table?)
                if func not in decomposition_table or func in [
                    torch.ops.aten.detach.default,
                    # non-deterministic ops
                    torch.ops.aten.empty.memory_format,
                    torch.ops.aten.empty_like.default,
                    torch.ops.aten.new_empty.default
                ] or any_unsupported(args, kwargs):
                    return func(*args, **kwargs)

                decomposed.add(func)
                all_decomposed.add(func)

                # We take 2 main strategies for verifying correctness/numerical stability of decompositions
                # The first one is simply tolerance checking between decomp_out and pytorch_out
                # However, for fp16/bf16 and reductions, this becomes very
                # finicky, as there are not many guarantees we can make.
                # So, for fp16/bf16, we instead compare the difference of
                # {decomp_out, pytorch_out_64} and {pytorch_out,
                # pytorch_out_64}. In other words, we compare how far the
                # decomposition and pytorch are from the "ground truth" (i.e.
                # fp64). If the decomposition results in more error, we error

                decomposition = decomposition_table[func]

                do_relative_check = test_dtype in [torch.float16, torch.bfloat16]
                real_out_unflat = func(*args, **kwargs)
                real_out, _ = tree_flatten(real_out_unflat)
                decomp_out, _ = tree_flatten(decomposition(*args, **kwargs))
                assert len(real_out) == len(decomp_out)

                if do_relative_check:
                    upcast = partial(upcast_tensor, dtype=torch.float64)
                    real_out_double, _ = tree_flatten(
                        func(*tree_map(upcast, args), **tree_map(upcast, kwargs))
                    )
                    for i, orig, decomp, ref in zip(range(len(real_out)), real_out, decomp_out, real_out_double):
                        if not isinstance(orig, torch.Tensor):
                            assert type(orig) == type(decomp)
                            assert orig == decomp
                            continue
                        op_assert_ref(test_case, func, test_dtype, i, orig, decomp, ref, args, kwargs)
                else:
                    for orig, decomp in zip(real_out, decomp_out):
                        if not isinstance(orig, torch.Tensor):
                            assert type(orig) == type(decomp)
                            assert orig == decomp
                            continue
                        op_assert_equal(test_case, func, test_dtype, orig, decomp, args, kwargs)

                return real_out_unflat

        requires_grad = (
            op.supports_autograd
            and dtype in op.supported_backward_dtypes(torch.device(device).type)
            # TODO: OpInfo really ought to error out for this case, but it's
            # not exercised in test_ops_gradients atm.  The problem is not
            # complex32 per-se (which is supported by data movement only ops)
            # but that when we do backwards we expect other ops like add to work
            and not dtype == torch.complex32
        )
        samples = op.sample_inputs(device, test_dtype, requires_grad=requires_grad)

        def check_decomposed(aten_name):
            self.assertTrue(
                any(overload_to_aten_name(c) == aten_name for c in decomposed),
                msg=(f"aten.{aten_name} was not decomposed, saw calls for: "
                     f"{', '.join(map(str, list(called)))}. If your op is  "
                     f"CompositeImplicitAutograd you should skip this test "
                     "by updating CROSS_REF_EXCLUDE_SET.")
            )

        aten_name = op.decomp_aten_name or op.aten_name

        func = op.get_op()
        for sample_input in samples:
            if requires_grad:
                fn, primals = normalize_op_input_output(func, sample_input)
                primals = tree_map(
                    lambda x: x if isinstance(x, torch.Tensor) else x, primals
                )

                # Once https://github.com/pytorch/pytorch/pull/75965/ I can
                # store the called list on the mode object instance and no
                # explicit clearing is necessary as I will create a fresh mode
                # for each region
                decomposed.clear()
                with DecompCrossRefMode(), enable_python_dispatcher():
                    decomp_out, decomp_vjp_fn = ref_vjp_no_create(fn, *primals)
                if aten_name in decomposition_names:
                    check_decomposed(aten_name)

                if not skip_decomp_vjp and (op.aten_backward_name in decomposition_names or run_all):
                    cotangents = tree_map(lambda x: torch.randn_like(x), decomp_out)

                    decomposed.clear()
                    with DecompCrossRefMode(), enable_python_dispatcher():
                        decomp_vjp_fn(cotangents)
                    if not run_all:
                        check_decomposed(op.aten_backward_name)

            elif aten_name in decomposition_names or run_all:
                args = [sample_input.input] + list(sample_input.args)
                kwargs = sample_input.kwargs
                decomposed.clear()
                with DecompCrossRefMode(), enable_python_dispatcher():
                    func(*args, **kwargs)
                if not run_all:
                    check_decomposed(aten_name)
            else:
                assert op.supports_autograd
                self.skipTest(
                    "only backwards is decomposed, but dtype doesn't support AD"
                )

instantiate_device_type_tests(TestDecomp, globals())

class DecompContiguousTests(TestCase):
    @unittest.skipIf(TEST_WITH_ASAN, "Skipped under ASAN")
    @onlyNativeDeviceTypes
    @skipIfCrossRef
    def test_contiguous_softmax(self, device):
        size = (2, 4, 3, 3)
        stride = (9, 18, 3, 1)
        dtype = torch.float32

        x = torch.randn(size, dtype=dtype, device=device)
        x = torch.as_strided(x, size, stride)

        ref = torch.ops.aten._softmax(x, -1, False)
        res = torch._decomp.decompositions._softmax(x, -1, False)
        self.assertEqual(ref.stride(), res.stride())

    @unittest.skipIf(TEST_WITH_ASAN, "Skipped under ASAN")
    @onlyNativeDeviceTypes
    @skipIfCrossRef
    def test_contiguous_log_softmax(self, device):
        size = (2, 4, 3, 3)
        stride = (9, 18, 3, 1)

        dtype = torch.float32
        x = torch.randn(size, dtype=dtype, device=device)
        x = torch.as_strided(x, size, stride)

        ref = torch.ops.aten._log_softmax(x, -1, False)
        res = torch._decomp.decompositions._log_softmax(x, -1, False)
        self.assertEqual(ref.stride(), res.stride())

instantiate_device_type_tests(DecompContiguousTests, globals())

class DecompAmpTests(TestCase):
    @unittest.skipIf(TEST_WITH_ASAN, "Skipped under ASAN")
    @skipIfCrossRef
    @onlyCUDA
    def test_amp_batch_norm_backward(self):
        device = "cuda"
        grad_out = torch.randn((1, 2, 16, 16), dtype=torch.float16, device=device)
        x = torch.randn((1, 2, 16, 16), dtype=torch.float16, device=device)
        weight = torch.randn((2,), dtype=torch.float32, device=device)
        rmean = torch.randn((2,), dtype=torch.float32, device=device)
        rvar = torch.randn((2,), dtype=torch.float32, device=device)
        mean = torch.randn((0,), dtype=torch.float32, device=device)

        ref = torch.ops.aten.native_batch_norm_backward(
            grad_out,
            x,
            weight,
            rmean,
            rvar,
            mean,
            mean,
            False,
            1e-05,
            [True, True, True])
        res = torch._decomp.decompositions.native_batch_norm_backward(
            grad_out,
            x,
            weight,
            rmean,
            rvar,
            mean,
            mean,
            False,
            1e-05,
            [True, True, True])
        for (a, b) in zip(ref, res):
            self.assertEqual(a.stride(), b.stride())
            self.assertEqual(a.dtype, b.dtype)


instantiate_device_type_tests(DecompAmpTests, globals())

if __name__ == "__main__":
    run_tests()<|MERGE_RESOLUTION|>--- conflicted
+++ resolved
@@ -160,17 +160,12 @@
         (torch.bfloat16, torch.ops.aten.native_layer_norm_backward.default): 2e-2,
         (torch.bfloat16, torch.ops.aten.native_batch_norm.default): 1e-5,
         (torch.float16, torch.ops.aten.native_batch_norm.default): 1e-5,
-<<<<<<< HEAD
-        (torch.bfloat16, torch.ops.aten.linalg_vector_norm.default): 1e-6,
-        (torch.float16, torch.ops.aten.linalg_vector_norm.default): 1e-6,
-=======
         (torch.bfloat16, torch.ops.aten._native_batch_norm_legit.default): 1e-5,
         (torch.bfloat16, torch.ops.aten._native_batch_norm_legit.no_stats): 1e-5,
         (torch.float16, torch.ops.aten._native_batch_norm_legit.default): 1e-5,
         (torch.float16, torch.ops.aten._native_batch_norm_legit.no_stats): 1e-5,
         (torch.bfloat16, torch.ops.aten.linalg_vector_norm.default): 1e-5,
         (torch.float16, torch.ops.aten.linalg_vector_norm.default): 1e-5,
->>>>>>> b87682f5
         (torch.float16, torch.ops.aten.nll_loss_forward.default): 1e-2,
         (torch.bfloat16, torch.ops.aten.nll_loss_forward.default): 1e-1,
     }
@@ -313,15 +308,11 @@
     (None, None, "meshgrid"),
     # diag was not decomposed (it just registers a decomp for diag_out, torch.diag is CompImplicit)
     (None, None, "diag"),
-
     # _softmax_backward_data's CPU kernel for bfloat16 always return the grad_input as float32
     ("cpu", torch.bfloat16, "_softmax_backward_data"),
-<<<<<<< HEAD
-=======
     (None, None, "norm"),
     # native_batch_norm is only implicit when python dispatcher is on (and noncomposite otherwise)
     (None, None, "native_batch_norm"),
->>>>>>> b87682f5
 }
 
 CROSS_REF_BACKWARD_EXCLUDE_SET = {
